# CHANGELOG

## :rocket: Next

### :boom: Breaking changes

### :sparkles: New features

<<<<<<< HEAD
- Allow to align items relative to groups [Taiga #2533](https://tree.taiga.io/project/penpot/us/2533)
- Scroll bars [Taiga #2550](https://tree.taiga.io/project/penpot/task/2550)
- Add select layer option to context menu [Taiga #2474](https://tree.taiga.io/project/penpot/us/2474)
- Guides [Taiga #290](https://tree.taiga.io/project/penpot/us/290)
- Improve file menu by adding semantically groups [Github #1203](https://github.com/penpot/penpot/issues/1203)
- Add update components in bulk option in context menu [Taiga #1975](https://tree.taiga.io/project/penpot/us/1975)
- Create first E2E tests [Taiga #2608](https://tree.taiga.io/project/penpot/task/2608), [Taiga #2608](https://tree.taiga.io/project/penpot/task/2608)

### :bug: Bugs fixed
### :arrow_up: Deps updates
### :heart: Community contributions by (Thank you!)


## 1.11.0-beta

### :sparkles: New features

=======
>>>>>>> 0fbcec66
- Add an option to hide artboards names on the viewport [Taiga #2034](https://tree.taiga.io/project/penpot/issue/2034)
- Limit pasted object position to container boundaries [Taiga #2449](https://tree.taiga.io/project/penpot/us/2449)
- Add new options for zoom widget in workspace and viewer mode [Taiga #896](https://tree.taiga.io/project/penpot/us/896)
- Allow decimals on stroke width and positions [Taiga #2035](https://tree.taiga.io/project/penpot/issue/2035)
- Ability to ignore background when exporting an artboard [Taiga #1395](https://tree.taiga.io/project/penpot/us/1395)
- Show color hex or name on hover [Taiga #2413](https://tree.taiga.io/project/penpot/us/2413)
- Add shortcut to create artboard from selected objects [Taiga #2412](https://tree.taiga.io/project/penpot/us/2412)
- Add shortcut for opacity [Taiga #2442](https://tree.taiga.io/project/penpot/us/2442)
- Setting fill automatically for new texts [Taiga #2441](https://tree.taiga.io/project/penpot/us/2441)
- Add shortcut to move action [Github #1213](https://github.com/penpot/penpot/issues/1213)
- Add alt as mod key to add stroke color from library menu [Taiga #2207](https://tree.taiga.io/project/penpot/us/2207)
- Add detach in bulk option to context menu [Taiga #2210](https://tree.taiga.io/project/penpot/us/2210)
- Add penpot look and feel to multiuser cursors [Taiga #1387](https://tree.taiga.io/project/penpot/us/1387)
- Add actions to go to main component context menu option [Taiga #2053](https://tree.taiga.io/project/penpot/us/2053)
- Add contrast between component select color and shape select color [Taiga #2121](https://tree.taiga.io/project/penpot/issue/2121)
- Add animations in interactions [Taiga #2244](https://tree.taiga.io/project/penpot/us/2244)
- Add performance improvements on .penpot file import process [Taiga 2497](https://tree.taiga.io/project/penpot/us/2497)

### :bug: Bugs fixed

- Fix remove gradient if any when applying color from library [Taiga #2299](https://tree.taiga.io/project/penpot/issue/2299)
- Fix Enter as key action to exit edit path [Taiga #2444](https://tree.taiga.io/project/penpot/issue/2444)
- Fix add fill color from palette to groups and components [Taiga #2313](https://tree.taiga.io/project/penpot/issue/2313)
- Fix default project name in all languages [Taiga #2280](https://tree.taiga.io/project/penpot/issue/2280)
- Fix line-height and letter-spacing inputs to allow negative values [Taiga #2381](https://tree.taiga.io/project/penpot/issue/2381)
- Fix typo in Handoff tooltip [Taiga #2428](https://tree.taiga.io/project/penpot/issue/2428)
- Fix crash when pressing Shift+1 on empty file [#1435](https://github.com/penpot/penpot/issues/1435)
- Fix masked group resize strange behavior [Taiga #2317](https://tree.taiga.io/project/penpot/issue/2317)
- Fix problems when exporting all artboards [Taiga #2234](https://tree.taiga.io/project/penpot/issue/2234)
- Fix problems with team management [#1353](https://github.com/penpot/penpot/issues/1353)
- Fix problem when importing in shared libraries [#1362](https://github.com/penpot/penpot/issues/1362)
- Fix problem with join nodes [#1422](https://github.com/penpot/penpot/issues/1422)
- After team onboarding importing a file will import into the team drafts [Taiga #2408](https://tree.taiga.io/project/penpot/issue/2408)
- Fix problem exporting shapes from handoff mode [Taiga #2386](https://tree.taiga.io/project/penpot/issue/2386)
- Fix lock/hide elements in context menu when multiples shapes selected [Taiga #2340](https://tree.taiga.io/project/penpot/issue/2340)
- Fix problem with booleans [Taiga #2356](https://tree.taiga.io/project/penpot/issue/2356)
- Fix line-height/letter-spacing inputs behaviour [Taiga #2331](https://tree.taiga.io/project/penpot/issue/2331)
- Fix dotted style in strokes [Taiga #2312](https://tree.taiga.io/project/penpot/issue/2312)
- Fix problem when resizing texts inside groups [Taiga #2310](https://tree.taiga.io/project/penpot/issue/2310)
- Fix problem with multiple exports [Taiga #2468](https://tree.taiga.io/project/penpot/issue/2468)
- Allow import to continue from recoverable failures [#1412](https://github.com/penpot/penpot/issues/1412)
- Improved behaviour on text options when not text is selected [Taiga #2390](https://tree.taiga.io/project/penpot/issue/2390)
- Fix decimal numbers in export viewbox [Taiga #2290](https://tree.taiga.io/project/penpot/issue/2290)
- Right click over artboard name to open its menu [Taiga #1679](https://tree.taiga.io/project/penpot/issue/1679)
- Make the default session cookue use SameSite=Lax instead of Strict (causes some issues in latest versions of Chrome)
- Fix "open in new tab" on dashboard [Taiga #2235](https://tree.taiga.io/project/penpot/issue/2355)
- Changing pages while comments activated will not close the panel [#1350](https://github.com/penpot/penpot/issues/1350)
- Fix navigate comments in right sidebar [Taiga #2163](https://tree.taiga.io/project/penpot/issue/2163)
- Fix keep name of component equal to the shape name [Taiga #2341](https://tree.taiga.io/project/penpot/issue/2341)
- Fix lossing changes when changing selection and an input was already changed [Taiga #2329](https://tree.taiga.io/project/penpot/issue/2329), [Taiga #2330](https://tree.taiga.io/project/penpot/issue/2330)
- Fix blur input field when click on viewport [Taiga #2164](https://tree.taiga.io/project/penpot/issue/2164)
- Fix default page id in workspace [Taiga #2205](https://tree.taiga.io/project/penpot/issue/2205)
- Fix problem when importing a file with grids [Taiga #2314](https://tree.taiga.io/project/penpot/issue/2314)
- Fix problem with imported svgs with filters [Taiga #2478](https://tree.taiga.io/project/penpot/issue/2478)
- Fix issues when updating selrect in paths [Taiga #2366](https://tree.taiga.io/project/penpot/issue/2366)
- Fix scroll jumps in handoff mode [Taiga #2383](https://tree.taiga.io/project/penpot/issue/2383)
- Fix handoff text with opacity [Taiga #2384](https://tree.taiga.io/project/penpot/issue/2384)
- Restored rules color [Taiga #2460](https://tree.taiga.io/project/penpot/issue/2460)
- Fix thumbnail not taking frame blending mode [Taiga #2301](https://tree.taiga.io/project/penpot/issue/2301)
- Fix import/export with SVG edge cases [Taiga #2389](https://tree.taiga.io/project/penpot/issue/2389)
- Avoid modifying component when moving into a group [Taiga #2534](https://tree.taiga.io/project/penpot/issue/2534)
- Show correctly group types label in handoff [Taiga #2482](https://tree.taiga.io/project/penpot/issue/2482)
- Display view mode buttons always centered in viewer [#Taiga 2466](https://tree.taiga.io/project/penpot/issue/2466)
- Fix default profile image generation issue [Taiga #2601](https://tree.taiga.io/project/penpot/issue/2601)
- Fix edit blur attributes for multiselection [Taiga #2625](https://tree.taiga.io/project/penpot/issue/2625)
- Fix auto hide header in viewer full screen [Taiga #2632](https://tree.taiga.io/project/penpot/issue/2632)
- Fix zoom in/out after fit or fill [Taiga #2630](https://tree.taiga.io/project/penpot/issue/2630)
- Normalize zoom levels in workspace and viewer [Taiga #2631](https://tree.taiga.io/project/penpot/issue/2631)
- Avoid empty names in projects, files and pages [Taiga #2594](https://tree.taiga.io/project/penpot/issue/2594)
- Fix "move to" menu when duplicated team or project names [Taiga #2655](https://tree.taiga.io/project/penpot/issue/2655)

### :arrow_up: Deps updates

- Update devenv docker image dependencies

### :heart: Community contributions by (Thank you!)

- Spelling fixes (by @jsoref) [#1340](https://github.com/penpot/penpot/pull/1340)
- Explain folders in components (by @candideu) [Penpot-docs #42](https://github.com/penpot/penpot-docs/pull/42)
- Readability improvements of user guide (by @PaulSchulz) [Penpot-docs #50](https://github.com/penpot/penpot-docs/pull/50)
<<<<<<< HEAD
  
=======

>>>>>>> 0fbcec66
## 1.10.4-beta

### :sparkles: Enhacements

- Allow parametrice file snapshoting interval

### :bug: Bugs fixed

- Fix issue on :mov-object change impl
- Minor fix on how file changes log is persisted
- Fix many issues on error reporting

## 1.10.3-beta

### :sparkles: Enhacements

- Make all logging asynchronous, this avoid some overhead on jetty threads at cost of logging latency.
- Increase default session time to 15 days.

### :bug: Bugs fixed

- Fix unexpected exception on saving pages with default grids [#2409](https://tree.taiga.io/project/penpot/issue/2409)
- Fix react warnings on setting size 1 on row and column grids.
- Fix minor issues on ZMQ logging listener (used in error reporting service)
- Remove "ALPHA" from the code.
- Fix value and nil handling on numeric-input component. This fixes many issues related to typography, components, etc. renaming.
- Fix NPE on email complains processing.
- Fix white page after leaving a team.
- Fix missing leave team button outside members page.

### :arrow_up: Deps updates

- Update log4j2 dependency.

## 1.10.2-beta

### :bug: Bugs fixed

- Fix corner case issues with media file uploads.
- Fix issue with default page grids validation.
- Fix issue related to some raceconditions on workspace navigation events.

### :arrow_up: Deps updates

- Update log4j2 dependency.

## 1.10.1-beta

### :bug: Bugs fixed

- Fix problems with team management [#1353](https://github.com/penpot/penpot/issues/1353)

## 1.10.0-beta

### :boom: Breaking changes

- The initial project / data mechanism (not documented) has been
  disabled. Is the mechanism used for creating initial project on user
  signup. With the new onboarding approach, this subsystem is no
  longer needed and is disabled.

### :sparkles: New features

- Allow ungroup groups in bulk [Taiga #2211](https://tree.taiga.io/project/penpot/us/2211)
- Enhance corner radius behavior [Taiga #2190](https://tree.taiga.io/project/penpot/issue/2190)
- Allow preserve scroll position in interactions [Taiga #2250](https://tree.taiga.io/project/penpot/us/2250)
- Add new onboarding modals.

### :bug: Bugs fixed

- Fix problem with exporting before the document is saved [Taiga #2189](https://tree.taiga.io/project/penpot/issue/2189)
- Fix undo stacking when changing color from color-picker [Taiga #2191](https://tree.taiga.io/project/penpot/issue/2191)
- Fix pages dropdown in viewer [Taiga #2087](https://tree.taiga.io/project/penpot/issue/2087)
- Fix problem when exporting texts with gradients or opacity [Taiga #2200](https://tree.taiga.io/project/penpot/issue/2200)
- Fix problem with view mode comments [Taiga #2226](https://tree.taiga.io/project/penpot/issue/2226)
- Disallow to create a component when already has one [Taiga #2237](https://tree.taiga.io/project/penpot/issue/2237)
- Add ellipsis in long labels for input fields [Taiga #2224](https://tree.taiga.io/project/penpot/issue/2224)
- Fix problem with text rendering on export [Taiga #2223](https://tree.taiga.io/project/penpot/issue/2223)
- Fix problem when flattening booleans losing styles [Taiga #2217](https://tree.taiga.io/project/penpot/issue/2217)
- Add shortcuts to boolean icons popups [Taiga #2220](https://tree.taiga.io/project/penpot/issue/2220)
- Fix a worker error when transforming a rectangle into path
- Fix max/min values for opacity fields [Taiga #2183](https://tree.taiga.io/project/penpot/issue/2183)
- Fix viewer comment position when zoom applied [Taiga #2240](https://tree.taiga.io/project/penpot/issue/2240)
- Remove change style on hover for options [Taiga #2172](https://tree.taiga.io/project/penpot/issue/2172)
- Fix problem in viewer with dropdowns when comments active [#1303](https://github.com/penpot/penpot/issues/1303)
- Add placeholder to create shareable link
- Fix project files count not refreshing correctly after import [Taiga #2216](https://tree.taiga.io/project/penpot/issue/2216)
- Remove button after import process finish [Taiga #2215](https://tree.taiga.io/project/penpot/issue/2215)
- Fix problem with styles in the viewer [Taiga #2467](https://tree.taiga.io/project/penpot/issue/2467)
- Fix default state in viewer [Taiga #2465](https://tree.taiga.io/project/penpot/issue/2465)
- Fix division by zero in bool operation [Taiga #2349](https://tree.taiga.io/project/penpot/issue/2349)

### :heart: Community contributions by (Thank you!)

- To the translation community for the hard work on making penpot
  available on so many languages.
- Guide to integrate with Azure Directory (by @skrzyneckik) [Penpot-docs #33](https://github.com/penpot/penpot-docs/pull/33)
- Improve libraries section readability (by @PaulSchulz) [Penpot-docs #39](https://github.com/penpot/penpot-docs/pull/39)

## 1.9.0-alpha

### :boom: Breaking changes

- Some stroke-caps can change behaviour.
- Text display bug fix could potentially make some texts jump a line.

### :sparkles: New features

- Add boolean shapes: intersections, unions, difference and exclusions[Taiga #748](https://tree.taiga.io/project/penpot/us/748)
- Add advanced prototyping [Taiga #244](https://tree.taiga.io/project/penpot/us/244)
- Add multiple flows [Taiga #2091](https://tree.taiga.io/project/penpot/us/2091)
- Change order of the teams menu so it's in the joined time order.

### :bug: Bugs fixed

- Enhance duplicating prototype connections behaviour [Taiga #2093](https://tree.taiga.io/project/penpot/us/2093)
- Ignore constraints in horizontal or vertical flip [Taiga #2038](https://tree.taiga.io/project/penpot/issue/2038)
- Fix color and typographies refs lost when duplicated file [Taiga #2165](https://tree.taiga.io/project/penpot/issue/2165)
- Fix problem with overflow dropdown on stroke-cap [#1216](https://github.com/penpot/penpot/issues/1216)
- Fix menu context for single element nested in components [#1186](https://github.com/penpot/penpot/issues/1186)
- Fix error screen when operations over comments fail [#1219](https://github.com/penpot/penpot/issues/1219)
- Fix undo problem when changing typography/color from library [#1230](https://github.com/penpot/penpot/issues/1230)
- Fix problem with text margin while rendering [#1231](https://github.com/penpot/penpot/issues/1231)
- Fix problem with masked texts on exporting [Taiga #2116](https://tree.taiga.io/project/penpot/issue/2116)
- Fix text editor enter behaviour with centered texts [Taiga #2126](https://tree.taiga.io/project/penpot/issue/2126)
- Fix residual stroke on imported svg [Taiga #2125](https://tree.taiga.io/project/penpot/issue/2125)
- Add links for terms of service and privacy policy in register checkbox [Taiga #2020](https://tree.taiga.io/project/penpot/issue/2020)
- Allow three character hex and web colors in color picker hex input [#1184](https://github.com/penpot/penpot/issues/1184)
- Allow lowercase search for fonts [#1180](https://github.com/penpot/penpot/issues/1180)
- Fix group renaming problem [Taiga #1969](https://tree.taiga.io/project/penpot/issue/1969)
- Fix export group with shadows on children [Taiga #2036](https://tree.taiga.io/project/penpot/issue/2036)
- Fix zoom context menu in viewer [Taiga #2041](https://tree.taiga.io/project/penpot/issue/2041)
- Fix stroke caps adjustments in relation with stroke size [Taiga #2123](https://tree.taiga.io/project/penpot/issue/2123)
- Fix problem duplicating paths [Taiga #2147](https://tree.taiga.io/project/penpot/issue/2147)
- Fix problem inheriting attributes from SVG root when importing [Taiga #2124](https://tree.taiga.io/project/penpot/issue/2124)
- Fix problem with lines and inside/outside stroke [Taiga #2146](https://tree.taiga.io/project/penpot/issue/2146)
- Add stroke width in selection calculation [Taiga #2146](https://tree.taiga.io/project/penpot/issue/2146)
- Fix shift+wheel to horizontal scrolling in MacOS [#1217](https://github.com/penpot/penpot/issues/1217)
- Fix path stroke is not working properly with high thickness [Taiga #2154](https://tree.taiga.io/project/penpot/issue/2154)
- Fix bug with transformation operations [Taiga #2155](https://tree.taiga.io/project/penpot/issue/2155)
- Fix bug in firefox when a text box is inside a mask [Taiga #2152](https://tree.taiga.io/project/penpot/issue/2152)
- Fix problem with stroke inside/outside [Taiga #2186](https://tree.taiga.io/project/penpot/issue/2186)
- Fix masks export area [Taiga #2189](https://tree.taiga.io/project/penpot/issue/2189)
- Fix paste in place in artboards [Taiga #2188](https://tree.taiga.io/project/penpot/issue/2188)
- Fix font size input stuck on selection change [Taiga #2184](https://tree.taiga.io/project/penpot/issue/2184)
- Fix stroke cut on shapes export [Taiga #2171](https://tree.taiga.io/project/penpot/issue/2171)
- Fix no color when boolean with an SVG [Taiga #2193](https://tree.taiga.io/project/penpot/issue/2193)
- Fix unlink color styles at strokes [Taiga #2206](https://tree.taiga.io/project/penpot/issue/2206)

### :arrow_up: Deps updates

### :heart: Community contributions by (Thank you!)

- To the translation community for the hard work on making penpot
  available on so many languages.

## 1.8.4-alpha

### :bug: Bugs fixed

- Fix problem importing components [Taiga #2151](https://tree.taiga.io/project/penpot/issue/2151)

## 1.8.3-alpha

### :sparkles: New features

- Adds progress report to importing process.

## 1.8.2-alpha

### :bug: Bugs fixed

- Fix problem with masking images in viewer [#1238](https://github.com/penpot/penpot/issues/1238)

## 1.8.1-alpha

### :bug: Bugs fixed

- Fix project renaming issue (and some other related to the same underlying bug)
- Fix internal exception on audit log persistence layer.
- Set proper environment variable on docker images for chrome executable.
- Fix internal metrics on websocket connections.

## 1.8.0-alpha

### :boom: Breaking changes

- This release includes a new approach for handling share links, and
  this feature is incompatible with the previous one. This means that
  all the public share links generated previously will stop working.

### :sparkles: New features

- Add tooltips to color picker tabs [Taiga #1814](https://tree.taiga.io/project/penpot/us/1814)
- Add styling to the end point of any open paths [Taiga #1107](https://tree.taiga.io/project/penpot/us/1107)
- Allow to zoom with ctrl + middle button [Taiga #1428](https://tree.taiga.io/project/penpot/us/1428)
- Auto placement of duplicated objects [Taiga #1386](https://tree.taiga.io/project/penpot/us/1386)
- Enable penpot SVG metadata only when exporting complete files [Taiga #1914](https://tree.taiga.io/project/penpot/us/1914?milestone=295883)
- Export to PDF all artboards of one page [Taiga #1895](https://tree.taiga.io/project/penpot/us/1895)
- Go to a undo step clicking on a history element of the list [Taiga #1374](https://tree.taiga.io/project/penpot/us/1374)
- Increment font size by 10 with shift+arrows [1047](https://github.com/penpot/penpot/issues/1047)
- New shortcut to detach components Ctrl+Shift+K [Taiga #1799](https://tree.taiga.io/project/penpot/us/1799)
- Set email inputs to type "email", to aid keyboard entry [Taiga #1921](https://tree.taiga.io/project/penpot/issue/1921)
- Use shift+move to move element orthogonally [#823](https://github.com/penpot/penpot/issues/823)
- Use space + mouse drag to pan, instead of only space [Taiga #1800](https://tree.taiga.io/project/penpot/us/1800)
- Allow navigate through pages on the viewer [Taiga #1550](https://tree.taiga.io/project/penpot/us/1550)
- Allow create share links with specific pages [Taiga #1844](https://tree.taiga.io/project/penpot/us/1844)

### :bug: Bugs fixed

- Prevent adding numeric suffix to layer names when not needed [Taiga #1929](https://tree.taiga.io/project/penpot/us/1929)
- Prevent deleting or moving the drafts project [Taiga #1935](https://tree.taiga.io/project/penpot/issue/1935)
- Fix problem with zoom and selection [Taiga #1919](https://tree.taiga.io/project/penpot/issue/1919)
- Fix problem with borders on shape export [#1092](https://github.com/penpot/penpot/issues/1092)
- Fix thumbnail cropping issue [Taiga #1964](https://tree.taiga.io/project/penpot/issue/1964)
- Fix repeated fetch on file selection [Taiga #1933](https://tree.taiga.io/project/penpot/issue/1933)
- Fix rename typography on text options [Taiga #1963](https://tree.taiga.io/project/penpot/issue/1963)
- Fix problems with order in groups [Taiga #1960](https://tree.taiga.io/project/penpot/issue/1960)
- Fix SVG components preview [#1134](https://github.com/penpot/penpot/issues/1134)
- Fix group renaming problem [Taiga #1969](https://tree.taiga.io/project/penpot/issue/1969)
- Fix problem with import broken images links [#1197](https://github.com/penpot/penpot/issues/1197)
- Fix problem while moving imported SVG's [#1199](https://github.com/penpot/penpot/issues/1199)

### :arrow_up: Deps updates

### :boom: Breaking changes

### :heart: Community contributions by (Thank you!)

- eduayme [#1129](https://github.com/penpot/penpot/pull/1129)

## 1.7.4-alpha

### :bug: Bugs fixed

- Fix demo user creation (self-hosted only)
- Add better ldap response validation and reporting (self-hosted only)

## 1.7.3-alpha

### :bug: Bugs fixed

- Fix font uploading issue on Windows.

## 1.7.2-alpha

### :sparkles: New features

- Add many improvements to text tool.

### :bug: Bugs fixed

- Add scroll bar to Teams menu [Taiga #1894](https://tree.taiga.io/project/penpot/issue/1894)
- Fix repeated names when duplicating artboards or groups [Taiga #1892](https://tree.taiga.io/project/penpot/issue/1892)
- Fix properly messages lifecycle on navigate.
- Fix handling repeated names on duplicate object trees.
- Fix group naming on group creation.
- Fix some issues in svg transformation.

### :arrow_up: Deps updates

- Update frontend build tooling.

### :heart: Community contributions by (Thank you!)

- soultipsy [#1100](https://github.com/penpot/penpot/pull/1100)

## 1.7.1-alpha

### :bug: Bugs fixed

- Fix issue related to the GC and images in path shapes.
- Fix issue on the shape order on some undo operations.
- Fix issue on undo page deletion.
- Fix some issues related to constraints.

## 1.7.0-alpha

### :sparkles: New features

- Allow nested asset groups [Taiga #1716](https://tree.taiga.io/project/penpot/us/1716)
- Allow to ungroup assets [Taiga #1719](https://tree.taiga.io/project/penpot/us/1719)
- Allow to rename assets groups [Taiga #1721](https://tree.taiga.io/project/penpot/us/1721)
- Component constraints (left, right, left and right, center, scale...) [Taiga #1125](https://tree.taiga.io/project/penpot/us/1125)
- Export elements to PDF [Taiga #519](https://tree.taiga.io/project/penpot/us/519)
- Memorize collapse state of assets in panel [Taiga #1718](https://tree.taiga.io/project/penpot/us/1718)
- Headers button sets and menus review [Taiga #1663](https://tree.taiga.io/project/penpot/us/1663)
- Preserve components if possible, when pasted into a different file [Taiga #1063](https://tree.taiga.io/project/penpot/issue/1063)
- Add the ability to offload file data to a cheaper storage when file becomes inactive.
- Import/Export Penpot files from dashboard.
- Double click won't make a shape a path until you change a node [Taiga #1796](https://tree.taiga.io/project/penpot/us/1796)
- Incremental area selection [#779](https://github.com/penpot/penpot/discussions/779)

### :bug: Bugs fixed

- Process numeric input changes only if the value actually changed.
- Remove unnecessary redirect from history when user goes to workspace from dashboard [Taiga #1820](https://tree.taiga.io/project/penpot/issue/1820)
- Detach shapes from deleted assets [Taiga #1850](https://tree.taiga.io/project/penpot/issue/1850)
- Fix tooltip position on view application [Taiga #1819](https://tree.taiga.io/project/penpot/issue/1819)
- Fix dashboard navigation on moving file to other team [Taiga #1817](https://tree.taiga.io/project/penpot/issue/1817)
- Fix workspace header presence styles and invalid link [Taiga #1813](https://tree.taiga.io/project/penpot/issue/1813)
- Fix color-input wrong behavior (on workspace page color) [Taiga #1795](https://tree.taiga.io/project/penpot/issue/1795)
- Fix file contextual menu in shared libraries at dashboard [Taiga #1865](https://tree.taiga.io/project/penpot/issue/1865)
- Fix problem with color picker and fonts [#1049](https://github.com/penpot/penpot/issues/1049)
- Fix negative values in blur [Taiga #1815](https://tree.taiga.io/project/penpot/issue/1815)
- Fix problem when editing color in group [Taiga #1816](https://tree.taiga.io/project/penpot/issue/1816)
- Fix resize/rotate with mouse buttons different than left [#1060](https://github.com/penpot/penpot/issues/1060)
- Fix header partially visible on fullscreen viewer mode [Taiga #1875](https://tree.taiga.io/project/penpot/issue/1875)
- Fix dynamic alignment enabled with hidden objects [#1063](https://github.com/penpot/penpot/issues/1063)

## 1.6.5-alpha

### :bug: Bugs fixed

- Fix problem with paths editing after flip [#1040](https://github.com/penpot/penpot/issues/1040)

## 1.6.4-alpha

### :sparkles: Minor improvements

- Decrease default bulk buffers on storage tasks.
- Reduce file_change preserve interval to 24h.

### :bug: Bugs fixed

- Don't allow rename drafts project.
- Fix custom font deletion task.
- Fix custom font rendering on exporting shapes.
- Fix font loading on viewer app.
- Fix problem when moving files with drag & drop.
- Fix unexpected exception on searching without term.
- Properly handle nil values on `update-shapes` function.
- Replace frame term usage by artboard on viewer app.

## 1.6.3-alpha

### :bug: Bugs fixed

- Fix problem with merge and join nodes [#990](https://github.com/penpot/penpot/issues/990)
- Fix problem with empty path editing.
- Fix problem with create component.
- Fix problem with move-objects.
- Fix problem with merge and join nodes.

## 1.6.2-alpha

### :bug: Bugs fixed

- Add better auth module logging.
- Add missing `email` scope to OIDC backend.
- Add missing cause prop on error loging.
- Fix empty font-family handling on custom fonts page.
- Fix incorrect unicode code points handling on draft-to-penpot conversion.
- Fix some problems with paths.
- Fix unexpected exception on duplicate project.
- Fix unexpected exception when user leaves typography name empty.
- Improve error report on uploading invalid image to library.
- Minor fix on previous commit.
- Minor improvements on svg uploading on libraries.

## 1.6.1-alpha

### :bug: Bugs fixed

- Add safety check on reg-objects change impl.
- Fix custom fonts embedding issue.
- Fix dashboard ordering issue.
- Fix problem when creating a component with empty data.
- Fix problem with moving shapes into frames.
- Fix problems with mov-objects.
- Fix unexpected exception related to rounding integers.
- Fix wrong type usage on libraries changes.
- Improve editor lifecycle management.
- Make the navigation async by default.

## 1.6.0-alpha

### :sparkles: New features

- Add improved workspace font selector [Taiga US #292](https://tree.taiga.io/project/penpot/us/292)
- Add option to interactively scale text [Taiga #1527](https://tree.taiga.io/project/penpot/us/1527)
- Add performance improvements on dashboard data loading.
- Add performance improvements to indexes handling on workspace.
- Add the ability to upload/use custom fonts (and automatically generate all needed webfonts) [Taiga US #292](https://tree.taiga.io/project/penpot/us/292)
- Transform shapes to path on double click
- Translate automatic names of new files and projects.
- Use shift instead of ctrl/cmd to keep aspect ratio [Taiga 1697](https://tree.taiga.io/project/penpot/issue/1697)
- New translations: Portuguese (Brazil) and Romanias.

### :bug: Bugs fixed

- Remove interactions when the destination artboard is deleted [Taiga #1656](https://tree.taiga.io/project/penpot/issue/1656)
- Fix problem with fonts that ends with numbers [#940](https://github.com/penpot/penpot/issues/940)
- Fix problem with imported SVG on editing paths [#971](https://github.com/penpot/penpot/issues/971)
- Fix problem with color picker positioning
- Fix order on color palette [#961](https://github.com/penpot/penpot/issues/961)
- Fix issue when group creation leaves an empty group [#1724](https://tree.taiga.io/project/penpot/issue/1724)
- Fix problem with :multiple for colors and typographies [#1668](https://tree.taiga.io/project/penpot/issue/1668)
- Fix problem with locked shapes when change parents [#974](https://github.com/penpot/penpot/issues/974)
- Fix problem with new nodes in paths [#978](https://github.com/penpot/penpot/issues/978)

### :arrow_up: Deps updates

- Update exporter dependencies (puppeteer), that fixes some unexpected exceptions.
- Update string manipulation library.

### :boom: Breaking changes

- The OIDC setting `PENPOT_OIDC_SCOPES` has changed the default semantics. Before this
  configuration added scopes to the default set. Now it replaces it, so use with care, because
  penpot requires at least `name` and `email` props found on the user info object.

### :heart: Community contributions by (Thank you!)

- Translations: Portuguese (Brazil) and Romanias.

## 1.5.4-alpha

### :bug: Bugs fixed

- Fix issues on group rendering.
- Fix problem with text editing auto-height [Taiga #1683](https://tree.taiga.io/project/penpot/issue/1683)

## 1.5.3-alpha

### :bug: Bugs fixed

- Fix problem undo/redo.

## 1.5.2-alpha

### :bug: Bugs fixed

- Fix problem with `close-path` command [#917](https://github.com/penpot/penpot/issues/917)
- Fix wrong query for obtain the profile default project-id
- Fix problems with empty paths and shortcuts [#923](https://github.com/penpot/penpot/issues/923)

## 1.5.1-alpha

### :bug: Bugs fixed

- Fix issue with bitmap image clipboard.
- Fix issue when removing all path points.
- Increase default team invitation token expiration to 48h.
- Fix wrong error message when an expired token is used.

## 1.5.0-alpha

### :sparkles: New features

- Add integration with gitpod.io (an online IDE) [#807](https://github.com/penpot/penpot/pull/807)
- Allow basic math operations in inputs [Taiga 1383](https://tree.taiga.io/project/penpot/us/1383)
- Autocomplete color names in hex inputs [Taiga 1596](https://tree.taiga.io/project/penpot/us/1596)
- Allow to group assets (components and graphics) [Taiga #1289](https://tree.taiga.io/project/penpot/us/1289)
- Change icon of pinned projects [Taiga 1298](https://tree.taiga.io/project/penpot/us/1298)
- Internal: refactor of http client, replace internal xhr usage with more modern Fetch API.
- New features for paths: snap points on edition, add/remove nodes, merge/join/split nodes. [Taiga #907](https://tree.taiga.io/project/penpot/us/907)
- Add OpenID-Connect support.
- Reimplement social auth providers on top of the generic openid impl.

### :bug: Bugs fixed

- Fix problem with pan and space [#811](https://github.com/penpot/penpot/issues/811)
- Fix issue when parsing exponential numbers in paths
- Remove legacy system user and team [#843](https://github.com/penpot/penpot/issues/843)
- Fix ordering of copy pasted objects [Taiga #1618](https://tree.taiga.io/project/penpot/issue/1617)
- Fix problems with blending modes [#837](https://github.com/penpot/penpot/issues/837)
- Fix problem with zoom an selection rect [#845](https://github.com/penpot/penpot/issues/845)
- Fix problem displaying team statistics [#859](https://github.com/penpot/penpot/issues/859)
- Fix problems with text editor selection [Taiga #1546](https://tree.taiga.io/project/penpot/issue/1546)
- Fix problem when opening the context menu in dashboard at the bottom [#856](https://github.com/penpot/penpot/issues/856)
- Fix problem when clicking an interactive group in view mode [#863](https://github.com/penpot/penpot/issues/863)
- Fix visibility of pages in sitemap when changing page [Taiga #1618](https://tree.taiga.io/project/penpot/issue/1618)
- Fix visual problem with group invite [Taiga #1290](https://tree.taiga.io/project/penpot/issue/1290)
- Fix issues with promote owner panel [Taiga #763](https://tree.taiga.io/project/penpot/issue/763)
- Allow use library colors when defining gradients [Taiga #1614](https://tree.taiga.io/project/penpot/issue/1614)
- Fix group selrect not updating after alignment [#895](https://github.com/penpot/penpot/issues/895)

### :arrow_up: Deps updates

### :boom: Breaking changes

- Translations refactor: now penpot uses gettext instead of a custom
  JSON, and each locale has its own separated file. All translations
  should be contributed via the weblate.org service.

### :heart: Community contributions by (Thank you!)

- madmath03 (by [Monogramm](https://github.com/Monogramm)) [#807](https://github.com/penpot/penpot/pull/807)
- zzkt [#814](https://github.com/penpot/penpot/pull/814)

## 1.4.1-alpha

### :bug: Bugs fixed

- Fix typography unlinking.
- Fix incorrect measures on shapes outside artboard.
- Fix issues on svg parsing related to numbers with exponents.
- Fix some race conditions on removing shape from workspace.
- Fix incorrect state management of user lang selection.
- Fix email validation usability issue on team invitation lightbox.

## 1.4.0-alpha

### :sparkles: New features

- Add blob-encoding v3 (uses ZSTD+transit) [#738](https://github.com/penpot/penpot/pull/738)
- Add http caching layer on top of Query RPC.
- Add layer opacity and blend mode to shapes [Taiga #937](https://tree.taiga.io/project/penpot/us/937)
- Add more chinese translations [#726](https://github.com/penpot/penpot/pull/726)
- Add native support for text-direction (RTL, LTR & auto)
- Add several enhancements in shape selection [Taiga #1195](https://tree.taiga.io/project/penpot/us/1195)
- Add thumbnail in memory caching mechanism.
- Add turkish translation strings [#759](https://github.com/penpot/penpot/pull/759), [#794](https://github.com/penpot/penpot/pull/794)
- Duplicate and move files and projects [Taiga #267](https://tree.taiga.io/project/penpot/us/267)
- Hide viewer navbar on fullscreen [Taiga 1375](https://tree.taiga.io/project/penpot/us/1375)
- Import SVG will create Penpot's shapes [Taiga #1006](https://tree.taiga.io/project/penpot/us/1066)
- Improve french translations [#731](https://github.com/penpot/penpot/pull/731)
- Reimplement workspace presence (remove database state)
- Remember last visited team when you re-enter the application [Taiga #1376](https://tree.taiga.io/project/penpot/us/1376)
- Rename artboard with double click on the title [Taiga #1392](https://tree.taiga.io/project/penpot/us/1392)
- Replace Slate-Editor with DraftJS [Taiga #1346](https://tree.taiga.io/project/penpot/us/1346)
- Set proper page title [Taiga #1377](https://tree.taiga.io/project/penpot/us/1377)

### :bug: Bugs fixed

- Disable buttons in view mode for users without permissions [Taiga #1328](https://tree.taiga.io/project/penpot/issue/1328)
- Fix broken profile and profile options form.
- Fix calculate size of some animated gifs [Taiga #1487](https://tree.taiga.io/project/penpot/issue/1487)
- Fix error with the "Navigate to" button on prototypes [Taiga #1268](https://tree.taiga.io/project/penpot/issue/1268)
- Fix issue when undo after changing the artboard of a shape [Taiga #1304](https://tree.taiga.io/project/penpot/issue/1304)
- Fix issue with Alt key in distance measurement [#672](https://github.com/penpot/penpot/issues/672)
- Fix issue with blending modes in masks [Taiga #1476](https://tree.taiga.io/project/penpot/issue/1476)
- Fix issue with blocked shapes [Taiga #1480](https://tree.taiga.io/project/penpot/issue/1480)
- Fix issue with comments styles on dashboard [Taiga #1405](https://tree.taiga.io/project/penpot/issue/1405)
- Fix issue with default square grid [Taiga #1344](https://tree.taiga.io/project/penpot/issue/1344)
- Fix issue with enter key shortcut [#775](https://github.com/penpot/penpot/issues/775)
- Fix issue with enter to edit paths [Taiga #1481](https://tree.taiga.io/project/penpot/issue/1481)
- Fix issue with mask and flip [#715](https://github.com/penpot/penpot/issues/715)
- Fix issue with masks interactions outside bounds [#718](https://github.com/penpot/penpot/issues/718)
- Fix issue with middle mouse button press moving the canvas when not moving mouse [#717](https://github.com/penpot/penpot/issues/717)
- Fix issue with resolved comments [Taiga #1406](https://tree.taiga.io/project/penpot/issue/1406)
- Fix issue with rotated blur [Taiga #1370](https://tree.taiga.io/project/penpot/issue/1370)
- Fix issue with rotation degree input [#741](https://github.com/penpot/penpot/issues/741)
- Fix issue with system shortcuts and application [#737](https://github.com/penpot/penpot/issues/737)
- Fix issue with team management in dashboard [Taiga #1475](https://tree.taiga.io/project/penpot/issue/1475)
- Fix issue with typographies panel cannot be collapsed [#707](https://github.com/penpot/penpot/issues/707)
- Fix text selection in comments [#745](https://github.com/penpot/penpot/issues/745)
- Update Work-Sans font [#744](https://github.com/penpot/penpot/issues/744)
- Fix issue with recent files not showing [Taiga #1493](https://tree.taiga.io/project/penpot/issue/1493)
- Fix issue when promoting to owner [Taiga #1494](https://tree.taiga.io/project/penpot/issue/1494)
- Fix cannot click on blocked elements in viewer [Taiga #1430](https://tree.taiga.io/project/penpot/issue/1430)
- Fix SVG not showing properties at code [Taiga #1437](https://tree.taiga.io/project/penpot/issue/1437)
- Fix shadows when exporting groups [Taiga #1495](https://tree.taiga.io/project/penpot/issue/1495)
- Fix drag-select when renaming layer text [Taiga #1307](https://tree.taiga.io/project/penpot/issue/1307)
- Fix layout problem for editable selects [Taiga #1488](https://tree.taiga.io/project/penpot/issue/1488)
- Fix artboard title wasn't move when resizing [Taiga #1479](https://tree.taiga.io/project/penpot/issue/1479)
- Fix titles in viewer thumbnails too long [Taiga #1474](https://tree.taiga.io/project/penpot/issue/1474)
- Fix when right click on a selected text shows artboard contextual menu [Taiga #1226](https://tree.taiga.io/project/penpot/issue/1226)

### :boom: Breaking changes

- The LDAP configuration variables interpolation starts using `:`
  (example `:username`) instead of `$`. The main reason is avoid
  unnecessary conflict with bash interpolation.

### :arrow_up: Deps updates

- Update backend to JDK16.
- Update exporter nodejs to v14.16.0

### :heart: Community contributions by (Thank you!)

- iblueer [#726](https://github.com/penpot/penpot/pull/726)
- gizembln [#759](https://github.com/penpot/penpot/pull/759)
- girafic [#748](https://github.com/penpot/penpot/pull/748)
- mbrksntrk [#794](https://github.com/penpot/penpot/pull/794)

## 1.3.0-alpha

### :sparkles: New features

- Add emailcatcher and ldap test containers to devenv. [#506](https://github.com/penpot/penpot/pull/506)
- Add major refactor of internal pubsub/redis code; improves scalability and performance [#640](https://github.com/penpot/penpot/pull/640)
- Add more chinese translations [#687](https://github.com/penpot/penpot/pull/687)
- Add more presets for artboard [#654](https://github.com/penpot/penpot/pull/654)
- Add optional loki integration [#645](https://github.com/penpot/penpot/pull/645)
- Add proper http session lifecycle handling.
- Allow to set border radius of each rect corner individually
- Bounce & Complaint handling [#635](https://github.com/penpot/penpot/pull/635)
- Disable groups interactions when holding "Ctrl" key (deep selection)
- New action in context menu to "edit" some shapes (bound to key "Enter")

### :bug: Bugs fixed

- Add more improvements to french translation strings [#591](https://github.com/penpot/penpot/pull/591)
- Add some missing database indexes (mainly improves performance on large databases on file-update rpc method, and some background tasks)
- Disables filters in masking elements (issue with Firefox rendering)
- Drawing tool will have priority over resize/rotate handlers [Taiga #1225](https://tree.taiga.io/project/penpot/issue/1225)
- Fix broken bounding box on editing paths [Taiga #1254](https://tree.taiga.io/project/penpot/issue/1254)
- Fix corner cases on invitation/signup flows.
- Fix errors on onboarding file [Taiga #1287](https://tree.taiga.io/project/penpot/issue/1287)
- Fix infinite recursion on logout.
- Fix issues with frame selection [Taiga #1300](https://tree.taiga.io/project/penpot/issue/1300), [Taiga #1255](https://tree.taiga.io/project/penpot/issue/1255)
- Fix local fonts error [#691](https://github.com/penpot/penpot/issues/691)
- Fix issue width handoff code generation [Taiga #1204](https://tree.taiga.io/project/penpot/issue/1204)
- Fix issue with indices refreshing on page changes [#646](https://github.com/penpot/penpot/issues/646)
- Have language change notification written in the new language [Taiga #1205](https://tree.taiga.io/project/penpot/issue/1205)
- Hide register screen when registration is disabled [#598](https://github.com/penpot/penpot/issues/598)
- Properly handle errors on github, gitlab and ldap auth backends.
- Properly mark profile auth backend (on first register/ auth with 3rd party auth provider)
- Refactor LDAP auth backend.

### :heart: Community contributions by (Thank you!)

- girafic [#538](https://github.com/penpot/penpot/pull/654)
- arkhi [#591](https://github.com/penpot/penpot/pull/591)

## 1.2.0-alpha

### :sparkles: New features

- Add horizontal/vertical flip
- Add images lock proportions by default [#541](https://github.com/penpot/penpot/discussions/541), [#609](https://github.com/penpot/penpot/issues/609)
- Add new blob storage format (Zstd+nippy)
- Add user feedback form
- Improve French translations
- Improve component testing
- Increase default deletion delay to 7 days
- Show a pixel grid when zoom greater than 800% [#519](https://github.com/penpot/penpot/discussions/519)
- Fix behavior of select all command when there are objects outside frames [Taiga #1209](https://tree.taiga.io/project/penpot/issue/1209)

### :bug: Bugs fixed

- Fix 404 when access shared link [#615](https://github.com/penpot/penpot/issues/615)
- Fix 500 when requestion password reset
- Fix issue when transforming path shapes [Taiga #1170](https://tree.taiga.io/project/penpot/issue/1170)
- Fix apply a color to a text selection from color palette was not working [Taiga #1189](https://tree.taiga.io/project/penpot/issue/1189)
- Fix issues when moving shapes outside groups [Taiga #1138](https://tree.taiga.io/project/penpot/issue/1138)
- Fix ldap function called on login click
- Fix logo icon in viewer should go to dashboard [Taiga #1149](https://tree.taiga.io/project/penpot/issue/1149)
- Fix ordering when restoring deleted shapes in sync [Taiga #1163](https://tree.taiga.io/project/penpot/issue/1163)
- Fix issue when editing text immediately after creating [Taiga #1207](https://tree.taiga.io/project/penpot/issue/1207)
- Fix issue when pasting URL's copied from the browser url bar [Taiga #1187](https://tree.taiga.io/project/penpot/issue/1187)
- Fix issue with multiple selection and groups [Taiga #1128](https://tree.taiga.io/project/penpot/issue/1128)
- Fix issue with red handler indicator on resize [Taiga #1188](https://tree.taiga.io/project/penpot/issue/1188)
- Fix show correct error when google auth is disabled [Taiga #1119](https://tree.taiga.io/project/penpot/issue/1119)
- Fix text alignment in preview [#594](https://github.com/penpot/penpot/issues/594)
- Fix unexpected exception when uploading image [Taiga #1120](https://tree.taiga.io/project/penpot/issue/1120)
- Fix updates on collaborative editing not updating selection rectangles [Taiga #1127](https://tree.taiga.io/project/penpot/issue/1127)
- Make the team deletion deferred (in the same way other objects)

### :heart: Community contributions by (Thank you!)

- abtinmo [#538](https://github.com/penpot/penpot/pull/538)
- kdrag0n [#585](https://github.com/penpot/penpot/pull/585)
- nisrulz [#586](https://github.com/penpot/penpot/pull/586)
- tomer [#575](https://github.com/penpot/penpot/pull/575)
- violoncelloCH [#554](https://github.com/penpot/penpot/pull/554)

## 1.1.0-alpha

- Bugfixing and stabilization post-launch
- Some changes to the register flow
- Improved MacOS shortcuts and helpers
- Small changes to shape creation

## 1.0.0-alpha

Initial release<|MERGE_RESOLUTION|>--- conflicted
+++ resolved
@@ -6,7 +6,6 @@
 
 ### :sparkles: New features
 
-<<<<<<< HEAD
 - Allow to align items relative to groups [Taiga #2533](https://tree.taiga.io/project/penpot/us/2533)
 - Scroll bars [Taiga #2550](https://tree.taiga.io/project/penpot/task/2550)
 - Add select layer option to context menu [Taiga #2474](https://tree.taiga.io/project/penpot/us/2474)
@@ -19,13 +18,10 @@
 ### :arrow_up: Deps updates
 ### :heart: Community contributions by (Thank you!)
 
-
 ## 1.11.0-beta
 
 ### :sparkles: New features
 
-=======
->>>>>>> 0fbcec66
 - Add an option to hide artboards names on the viewport [Taiga #2034](https://tree.taiga.io/project/penpot/issue/2034)
 - Limit pasted object position to container boundaries [Taiga #2449](https://tree.taiga.io/project/penpot/us/2449)
 - Add new options for zoom widget in workspace and viewer mode [Taiga #896](https://tree.taiga.io/project/penpot/us/896)
@@ -106,11 +102,7 @@
 - Spelling fixes (by @jsoref) [#1340](https://github.com/penpot/penpot/pull/1340)
 - Explain folders in components (by @candideu) [Penpot-docs #42](https://github.com/penpot/penpot-docs/pull/42)
 - Readability improvements of user guide (by @PaulSchulz) [Penpot-docs #50](https://github.com/penpot/penpot-docs/pull/50)
-<<<<<<< HEAD
-  
-=======
-
->>>>>>> 0fbcec66
+
 ## 1.10.4-beta
 
 ### :sparkles: Enhacements
