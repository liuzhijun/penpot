# CHANGELOG

<<<<<<< HEAD
## :rocket: Next
=======
## 1.11.1-beta

### :bug: Bugs fixed

- Fix issue related to default http host config value.
- Fix issue on rendering frames on firefox.

### :arrow_up: Deps updates

- Update nodejs version to 16.13.1 on docker images.


## 1.11.0-beta
>>>>>>> 2c25dfcf

### :boom: Breaking changes

### :sparkles: New features

- Support border radius and stroke properties for images [Taiga #497](https://tree.taiga.io/project/penpot/us/497)
- Disallow using same password as user email [Taiga #2454](https://tree.taiga.io/project/penpot/us/2454)
- Add configurable nudge amount [Taiga #910](https://tree.taiga.io/project/penpot/us/910)
- Add stroke properties for image shapes [Taiga #497](https://tree.taiga.io/project/penpot/us/497)
- On user settings, hide the theme selector as long as we only have one theme [Taiga #2610](https://tree.taiga.io/project/penpot/us/2610)
- Automatically open comments from dashboard notifications [Taiga #2605](https://tree.taiga.io/project/penpot/us/2605)
- Enhance the behaviour of the artboards list on view mode [Taiga #2634](https://tree.taiga.io/project/penpot/us/2634)
- Add recent used fonts in font selection widget [Taiga #1381](https://tree.taiga.io/project/penpot/us/1381)
- Allow to align items relative to groups [Taiga #2533](https://tree.taiga.io/project/penpot/us/2533)
- Scroll bars [Taiga #2550](https://tree.taiga.io/project/penpot/task/2550)
- Add select layer option to context menu [Taiga #2474](https://tree.taiga.io/project/penpot/us/2474)
- Guides [Taiga #290](https://tree.taiga.io/project/penpot/us/290)
- Improve file menu by adding semantically groups [Github #1203](https://github.com/penpot/penpot/issues/1203)
- Add update components in bulk option in context menu [Taiga #1975](https://tree.taiga.io/project/penpot/us/1975)
- Create first E2E tests [Taiga #2608](https://tree.taiga.io/project/penpot/task/2608), [Taiga #2608](https://tree.taiga.io/project/penpot/task/2608)
- Redesign of workspace toolbars [Taiga #2319](https://tree.taiga.io/project/penpot/us/2319)
- Graphic Tablet usability improvements [Taiga #1913](https://tree.taiga.io/project/penpot/us/1913)

### :bug: Bugs fixed

- Fixed handoff shadow type text [Taiga #2717](https://tree.taiga.io/project/penpot/issue/2717)

### :arrow_up: Deps updates
### :heart: Community contributions by (Thank you!)

## 1.11.0-beta

### :sparkles: New features

- Add an option to hide artboards names on the viewport [Taiga #2034](https://tree.taiga.io/project/penpot/issue/2034)
- Limit pasted object position to container boundaries [Taiga #2449](https://tree.taiga.io/project/penpot/us/2449)
- Add new options for zoom widget in workspace and viewer mode [Taiga #896](https://tree.taiga.io/project/penpot/us/896)
- Allow decimals on stroke width and positions [Taiga #2035](https://tree.taiga.io/project/penpot/issue/2035)
- Ability to ignore background when exporting an artboard [Taiga #1395](https://tree.taiga.io/project/penpot/us/1395)
- Show color hex or name on hover [Taiga #2413](https://tree.taiga.io/project/penpot/us/2413)
- Add shortcut to create artboard from selected objects [Taiga #2412](https://tree.taiga.io/project/penpot/us/2412)
- Add shortcut for opacity [Taiga #2442](https://tree.taiga.io/project/penpot/us/2442)
- Setting fill automatically for new texts [Taiga #2441](https://tree.taiga.io/project/penpot/us/2441)
- Add shortcut to move action [Github #1213](https://github.com/penpot/penpot/issues/1213)
- Add alt as mod key to add stroke color from library menu [Taiga #2207](https://tree.taiga.io/project/penpot/us/2207)
- Add detach in bulk option to context menu [Taiga #2210](https://tree.taiga.io/project/penpot/us/2210)
- Add penpot look and feel to multiuser cursors [Taiga #1387](https://tree.taiga.io/project/penpot/us/1387)
- Add actions to go to main component context menu option [Taiga #2053](https://tree.taiga.io/project/penpot/us/2053)
- Add contrast between component select color and shape select color [Taiga #2121](https://tree.taiga.io/project/penpot/issue/2121)
- Add animations in interactions [Taiga #2244](https://tree.taiga.io/project/penpot/us/2244)
- Add performance improvements on .penpot file import process [Taiga #2497](https://tree.taiga.io/project/penpot/us/2497)
- On team settings set color of members count to black [Taiga #2607](https://tree.taiga.io/project/penpot/us/2607)

### :bug: Bugs fixed

- Fix remove gradient if any when applying color from library [Taiga #2299](https://tree.taiga.io/project/penpot/issue/2299)
- Fix Enter as key action to exit edit path [Taiga #2444](https://tree.taiga.io/project/penpot/issue/2444)
- Fix add fill color from palette to groups and components [Taiga #2313](https://tree.taiga.io/project/penpot/issue/2313)
- Fix default project name in all languages [Taiga #2280](https://tree.taiga.io/project/penpot/issue/2280)
- Fix line-height and letter-spacing inputs to allow negative values [Taiga #2381](https://tree.taiga.io/project/penpot/issue/2381)
- Fix typo in Handoff tooltip [Taiga #2428](https://tree.taiga.io/project/penpot/issue/2428)
- Fix crash when pressing Shift+1 on empty file [#1435](https://github.com/penpot/penpot/issues/1435)
- Fix masked group resize strange behavior [Taiga #2317](https://tree.taiga.io/project/penpot/issue/2317)
- Fix problems when exporting all artboards [Taiga #2234](https://tree.taiga.io/project/penpot/issue/2234)
- Fix problems with team management [#1353](https://github.com/penpot/penpot/issues/1353)
- Fix problem when importing in shared libraries [#1362](https://github.com/penpot/penpot/issues/1362)
- Fix problem with join nodes [#1422](https://github.com/penpot/penpot/issues/1422)
- After team onboarding importing a file will import into the team drafts [Taiga #2408](https://tree.taiga.io/project/penpot/issue/2408)
- Fix problem exporting shapes from handoff mode [Taiga #2386](https://tree.taiga.io/project/penpot/issue/2386)
- Fix lock/hide elements in context menu when multiples shapes selected [Taiga #2340](https://tree.taiga.io/project/penpot/issue/2340)
- Fix problem with booleans [Taiga #2356](https://tree.taiga.io/project/penpot/issue/2356)
- Fix line-height/letter-spacing inputs behaviour [Taiga #2331](https://tree.taiga.io/project/penpot/issue/2331)
- Fix dotted style in strokes [Taiga #2312](https://tree.taiga.io/project/penpot/issue/2312)
- Fix problem when resizing texts inside groups [Taiga #2310](https://tree.taiga.io/project/penpot/issue/2310)
- Fix problem with multiple exports [Taiga #2468](https://tree.taiga.io/project/penpot/issue/2468)
- Allow import to continue from recoverable failures [#1412](https://github.com/penpot/penpot/issues/1412)
- Improved behaviour on text options when not text is selected [Taiga #2390](https://tree.taiga.io/project/penpot/issue/2390)
- Fix decimal numbers in export viewbox [Taiga #2290](https://tree.taiga.io/project/penpot/issue/2290)
- Right click over artboard name to open its menu [Taiga #1679](https://tree.taiga.io/project/penpot/issue/1679)
- Make the default session cookue use SameSite=Lax instead of Strict (causes some issues in latest versions of Chrome)
- Fix "open in new tab" on dashboard [Taiga #2235](https://tree.taiga.io/project/penpot/issue/2355)
- Changing pages while comments activated will not close the panel [#1350](https://github.com/penpot/penpot/issues/1350)
- Fix navigate comments in right sidebar [Taiga #2163](https://tree.taiga.io/project/penpot/issue/2163)
- Fix keep name of component equal to the shape name [Taiga #2341](https://tree.taiga.io/project/penpot/issue/2341)
- Fix lossing changes when changing selection and an input was already changed [Taiga #2329](https://tree.taiga.io/project/penpot/issue/2329), [Taiga #2330](https://tree.taiga.io/project/penpot/issue/2330)
- Fix blur input field when click on viewport [Taiga #2164](https://tree.taiga.io/project/penpot/issue/2164)
- Fix default page id in workspace [Taiga #2205](https://tree.taiga.io/project/penpot/issue/2205)
- Fix problem when importing a file with grids [Taiga #2314](https://tree.taiga.io/project/penpot/issue/2314)
- Fix problem with imported svgs with filters [Taiga #2478](https://tree.taiga.io/project/penpot/issue/2478)
- Fix issues when updating selrect in paths [Taiga #2366](https://tree.taiga.io/project/penpot/issue/2366)
- Fix scroll jumps in handoff mode [Taiga #2383](https://tree.taiga.io/project/penpot/issue/2383)
- Fix handoff text with opacity [Taiga #2384](https://tree.taiga.io/project/penpot/issue/2384)
- Restored rules color [Taiga #2460](https://tree.taiga.io/project/penpot/issue/2460)
- Fix thumbnail not taking frame blending mode [Taiga #2301](https://tree.taiga.io/project/penpot/issue/2301)
- Fix import/export with SVG edge cases [Taiga #2389](https://tree.taiga.io/project/penpot/issue/2389)
- Avoid modifying component when moving into a group [Taiga #2534](https://tree.taiga.io/project/penpot/issue/2534)
- Show correctly group types label in handoff [Taiga #2482](https://tree.taiga.io/project/penpot/issue/2482)
- Display view mode buttons always centered in viewer [#Taiga 2466](https://tree.taiga.io/project/penpot/issue/2466)
- Fix default profile image generation issue [Taiga #2601](https://tree.taiga.io/project/penpot/issue/2601)
- Fix edit blur attributes for multiselection [Taiga #2625](https://tree.taiga.io/project/penpot/issue/2625)
- Fix auto hide header in viewer full screen [Taiga #2632](https://tree.taiga.io/project/penpot/issue/2632)
- Fix zoom in/out after fit or fill [Taiga #2630](https://tree.taiga.io/project/penpot/issue/2630)
- Normalize zoom levels in workspace and viewer [Taiga #2631](https://tree.taiga.io/project/penpot/issue/2631)
- Avoid empty names in projects, files and pages [Taiga #2594](https://tree.taiga.io/project/penpot/issue/2594)
- Fix "move to" menu when duplicated team or project names [Taiga #2655](https://tree.taiga.io/project/penpot/issue/2655)
- Fix ungroup a component leaves an asterisk in layers [Taiga #2694](https://tree.taiga.io/project/penpot/issue/2694)

### :arrow_up: Deps updates

- Update devenv docker image dependencies

### :heart: Community contributions by (Thank you!)

- Spelling fixes (by @jsoref) [#1340](https://github.com/penpot/penpot/pull/1340)
- Explain folders in components (by @candideu) [Penpot-docs #42](https://github.com/penpot/penpot-docs/pull/42)
- Readability improvements of user guide (by @PaulSchulz) [Penpot-docs #50](https://github.com/penpot/penpot-docs/pull/50)

## 1.10.4-beta

### :sparkles: Enhacements

- Allow parametrice file snapshoting interval

### :bug: Bugs fixed

- Fix issue on :mov-object change impl
- Minor fix on how file changes log is persisted
- Fix many issues on error reporting

## 1.10.3-beta

### :sparkles: Enhacements

- Make all logging asynchronous, this avoid some overhead on jetty threads at cost of logging latency.
- Increase default session time to 15 days.

### :bug: Bugs fixed

- Fix unexpected exception on saving pages with default grids [#2409](https://tree.taiga.io/project/penpot/issue/2409)
- Fix react warnings on setting size 1 on row and column grids.
- Fix minor issues on ZMQ logging listener (used in error reporting service)
- Remove "ALPHA" from the code.
- Fix value and nil handling on numeric-input component. This fixes many issues related to typography, components, etc. renaming.
- Fix NPE on email complains processing.
- Fix white page after leaving a team.
- Fix missing leave team button outside members page.

### :arrow_up: Deps updates

- Update log4j2 dependency.

## 1.10.2-beta

### :bug: Bugs fixed

- Fix corner case issues with media file uploads.
- Fix issue with default page grids validation.
- Fix issue related to some raceconditions on workspace navigation events.

### :arrow_up: Deps updates

- Update log4j2 dependency.

## 1.10.1-beta

### :bug: Bugs fixed

- Fix problems with team management [#1353](https://github.com/penpot/penpot/issues/1353)

## 1.10.0-beta

### :boom: Breaking changes

- The initial project / data mechanism (not documented) has been
  disabled. Is the mechanism used for creating initial project on user
  signup. With the new onboarding approach, this subsystem is no
  longer needed and is disabled.

### :sparkles: New features

- Allow ungroup groups in bulk [Taiga #2211](https://tree.taiga.io/project/penpot/us/2211)
- Enhance corner radius behavior [Taiga #2190](https://tree.taiga.io/project/penpot/issue/2190)
- Allow preserve scroll position in interactions [Taiga #2250](https://tree.taiga.io/project/penpot/us/2250)
- Add new onboarding modals.

### :bug: Bugs fixed

- Fix problem with exporting before the document is saved [Taiga #2189](https://tree.taiga.io/project/penpot/issue/2189)
- Fix undo stacking when changing color from color-picker [Taiga #2191](https://tree.taiga.io/project/penpot/issue/2191)
- Fix pages dropdown in viewer [Taiga #2087](https://tree.taiga.io/project/penpot/issue/2087)
- Fix problem when exporting texts with gradients or opacity [Taiga #2200](https://tree.taiga.io/project/penpot/issue/2200)
- Fix problem with view mode comments [Taiga #2226](https://tree.taiga.io/project/penpot/issue/2226)
- Disallow to create a component when already has one [Taiga #2237](https://tree.taiga.io/project/penpot/issue/2237)
- Add ellipsis in long labels for input fields [Taiga #2224](https://tree.taiga.io/project/penpot/issue/2224)
- Fix problem with text rendering on export [Taiga #2223](https://tree.taiga.io/project/penpot/issue/2223)
- Fix problem when flattening booleans losing styles [Taiga #2217](https://tree.taiga.io/project/penpot/issue/2217)
- Add shortcuts to boolean icons popups [Taiga #2220](https://tree.taiga.io/project/penpot/issue/2220)
- Fix a worker error when transforming a rectangle into path
- Fix max/min values for opacity fields [Taiga #2183](https://tree.taiga.io/project/penpot/issue/2183)
- Fix viewer comment position when zoom applied [Taiga #2240](https://tree.taiga.io/project/penpot/issue/2240)
- Remove change style on hover for options [Taiga #2172](https://tree.taiga.io/project/penpot/issue/2172)
- Fix problem in viewer with dropdowns when comments active [#1303](https://github.com/penpot/penpot/issues/1303)
- Add placeholder to create shareable link
- Fix project files count not refreshing correctly after import [Taiga #2216](https://tree.taiga.io/project/penpot/issue/2216)
- Remove button after import process finish [Taiga #2215](https://tree.taiga.io/project/penpot/issue/2215)
- Fix problem with styles in the viewer [Taiga #2467](https://tree.taiga.io/project/penpot/issue/2467)
- Fix default state in viewer [Taiga #2465](https://tree.taiga.io/project/penpot/issue/2465)
- Fix division by zero in bool operation [Taiga #2349](https://tree.taiga.io/project/penpot/issue/2349)

### :heart: Community contributions by (Thank you!)

- To the translation community for the hard work on making penpot
  available on so many languages.
- Guide to integrate with Azure Directory (by @skrzyneckik) [Penpot-docs #33](https://github.com/penpot/penpot-docs/pull/33)
- Improve libraries section readability (by @PaulSchulz) [Penpot-docs #39](https://github.com/penpot/penpot-docs/pull/39)

## 1.9.0-alpha

### :boom: Breaking changes

- Some stroke-caps can change behaviour.
- Text display bug fix could potentially make some texts jump a line.

### :sparkles: New features

- Add boolean shapes: intersections, unions, difference and exclusions[Taiga #748](https://tree.taiga.io/project/penpot/us/748)
- Add advanced prototyping [Taiga #244](https://tree.taiga.io/project/penpot/us/244)
- Add multiple flows [Taiga #2091](https://tree.taiga.io/project/penpot/us/2091)
- Change order of the teams menu so it's in the joined time order.

### :bug: Bugs fixed

- Enhance duplicating prototype connections behaviour [Taiga #2093](https://tree.taiga.io/project/penpot/us/2093)
- Ignore constraints in horizontal or vertical flip [Taiga #2038](https://tree.taiga.io/project/penpot/issue/2038)
- Fix color and typographies refs lost when duplicated file [Taiga #2165](https://tree.taiga.io/project/penpot/issue/2165)
- Fix problem with overflow dropdown on stroke-cap [#1216](https://github.com/penpot/penpot/issues/1216)
- Fix menu context for single element nested in components [#1186](https://github.com/penpot/penpot/issues/1186)
- Fix error screen when operations over comments fail [#1219](https://github.com/penpot/penpot/issues/1219)
- Fix undo problem when changing typography/color from library [#1230](https://github.com/penpot/penpot/issues/1230)
- Fix problem with text margin while rendering [#1231](https://github.com/penpot/penpot/issues/1231)
- Fix problem with masked texts on exporting [Taiga #2116](https://tree.taiga.io/project/penpot/issue/2116)
- Fix text editor enter behaviour with centered texts [Taiga #2126](https://tree.taiga.io/project/penpot/issue/2126)
- Fix residual stroke on imported svg [Taiga #2125](https://tree.taiga.io/project/penpot/issue/2125)
- Add links for terms of service and privacy policy in register checkbox [Taiga #2020](https://tree.taiga.io/project/penpot/issue/2020)
- Allow three character hex and web colors in color picker hex input [#1184](https://github.com/penpot/penpot/issues/1184)
- Allow lowercase search for fonts [#1180](https://github.com/penpot/penpot/issues/1180)
- Fix group renaming problem [Taiga #1969](https://tree.taiga.io/project/penpot/issue/1969)
- Fix export group with shadows on children [Taiga #2036](https://tree.taiga.io/project/penpot/issue/2036)
- Fix zoom context menu in viewer [Taiga #2041](https://tree.taiga.io/project/penpot/issue/2041)
- Fix stroke caps adjustments in relation with stroke size [Taiga #2123](https://tree.taiga.io/project/penpot/issue/2123)
- Fix problem duplicating paths [Taiga #2147](https://tree.taiga.io/project/penpot/issue/2147)
- Fix problem inheriting attributes from SVG root when importing [Taiga #2124](https://tree.taiga.io/project/penpot/issue/2124)
- Fix problem with lines and inside/outside stroke [Taiga #2146](https://tree.taiga.io/project/penpot/issue/2146)
- Add stroke width in selection calculation [Taiga #2146](https://tree.taiga.io/project/penpot/issue/2146)
- Fix shift+wheel to horizontal scrolling in MacOS [#1217](https://github.com/penpot/penpot/issues/1217)
- Fix path stroke is not working properly with high thickness [Taiga #2154](https://tree.taiga.io/project/penpot/issue/2154)
- Fix bug with transformation operations [Taiga #2155](https://tree.taiga.io/project/penpot/issue/2155)
- Fix bug in firefox when a text box is inside a mask [Taiga #2152](https://tree.taiga.io/project/penpot/issue/2152)
- Fix problem with stroke inside/outside [Taiga #2186](https://tree.taiga.io/project/penpot/issue/2186)
- Fix masks export area [Taiga #2189](https://tree.taiga.io/project/penpot/issue/2189)
- Fix paste in place in artboards [Taiga #2188](https://tree.taiga.io/project/penpot/issue/2188)
- Fix font size input stuck on selection change [Taiga #2184](https://tree.taiga.io/project/penpot/issue/2184)
- Fix stroke cut on shapes export [Taiga #2171](https://tree.taiga.io/project/penpot/issue/2171)
- Fix no color when boolean with an SVG [Taiga #2193](https://tree.taiga.io/project/penpot/issue/2193)
- Fix unlink color styles at strokes [Taiga #2206](https://tree.taiga.io/project/penpot/issue/2206)

### :arrow_up: Deps updates

### :heart: Community contributions by (Thank you!)

- To the translation community for the hard work on making penpot
  available on so many languages.

## 1.8.4-alpha

### :bug: Bugs fixed

- Fix problem importing components [Taiga #2151](https://tree.taiga.io/project/penpot/issue/2151)

## 1.8.3-alpha

### :sparkles: New features

- Adds progress report to importing process.

## 1.8.2-alpha

### :bug: Bugs fixed

- Fix problem with masking images in viewer [#1238](https://github.com/penpot/penpot/issues/1238)

## 1.8.1-alpha

### :bug: Bugs fixed

- Fix project renaming issue (and some other related to the same underlying bug)
- Fix internal exception on audit log persistence layer.
- Set proper environment variable on docker images for chrome executable.
- Fix internal metrics on websocket connections.

## 1.8.0-alpha

### :boom: Breaking changes

- This release includes a new approach for handling share links, and
  this feature is incompatible with the previous one. This means that
  all the public share links generated previously will stop working.

### :sparkles: New features

- Add tooltips to color picker tabs [Taiga #1814](https://tree.taiga.io/project/penpot/us/1814)
- Add styling to the end point of any open paths [Taiga #1107](https://tree.taiga.io/project/penpot/us/1107)
- Allow to zoom with ctrl + middle button [Taiga #1428](https://tree.taiga.io/project/penpot/us/1428)
- Auto placement of duplicated objects [Taiga #1386](https://tree.taiga.io/project/penpot/us/1386)
- Enable penpot SVG metadata only when exporting complete files [Taiga #1914](https://tree.taiga.io/project/penpot/us/1914?milestone=295883)
- Export to PDF all artboards of one page [Taiga #1895](https://tree.taiga.io/project/penpot/us/1895)
- Go to a undo step clicking on a history element of the list [Taiga #1374](https://tree.taiga.io/project/penpot/us/1374)
- Increment font size by 10 with shift+arrows [1047](https://github.com/penpot/penpot/issues/1047)
- New shortcut to detach components Ctrl+Shift+K [Taiga #1799](https://tree.taiga.io/project/penpot/us/1799)
- Set email inputs to type "email", to aid keyboard entry [Taiga #1921](https://tree.taiga.io/project/penpot/issue/1921)
- Use shift+move to move element orthogonally [#823](https://github.com/penpot/penpot/issues/823)
- Use space + mouse drag to pan, instead of only space [Taiga #1800](https://tree.taiga.io/project/penpot/us/1800)
- Allow navigate through pages on the viewer [Taiga #1550](https://tree.taiga.io/project/penpot/us/1550)
- Allow create share links with specific pages [Taiga #1844](https://tree.taiga.io/project/penpot/us/1844)

### :bug: Bugs fixed

- Prevent adding numeric suffix to layer names when not needed [Taiga #1929](https://tree.taiga.io/project/penpot/us/1929)
- Prevent deleting or moving the drafts project [Taiga #1935](https://tree.taiga.io/project/penpot/issue/1935)
- Fix problem with zoom and selection [Taiga #1919](https://tree.taiga.io/project/penpot/issue/1919)
- Fix problem with borders on shape export [#1092](https://github.com/penpot/penpot/issues/1092)
- Fix thumbnail cropping issue [Taiga #1964](https://tree.taiga.io/project/penpot/issue/1964)
- Fix repeated fetch on file selection [Taiga #1933](https://tree.taiga.io/project/penpot/issue/1933)
- Fix rename typography on text options [Taiga #1963](https://tree.taiga.io/project/penpot/issue/1963)
- Fix problems with order in groups [Taiga #1960](https://tree.taiga.io/project/penpot/issue/1960)
- Fix SVG components preview [#1134](https://github.com/penpot/penpot/issues/1134)
- Fix group renaming problem [Taiga #1969](https://tree.taiga.io/project/penpot/issue/1969)
- Fix problem with import broken images links [#1197](https://github.com/penpot/penpot/issues/1197)
- Fix problem while moving imported SVG's [#1199](https://github.com/penpot/penpot/issues/1199)

### :arrow_up: Deps updates

### :boom: Breaking changes

### :heart: Community contributions by (Thank you!)

- eduayme [#1129](https://github.com/penpot/penpot/pull/1129)

## 1.7.4-alpha

### :bug: Bugs fixed

- Fix demo user creation (self-hosted only)
- Add better ldap response validation and reporting (self-hosted only)

## 1.7.3-alpha

### :bug: Bugs fixed

- Fix font uploading issue on Windows.

## 1.7.2-alpha

### :sparkles: New features

- Add many improvements to text tool.

### :bug: Bugs fixed

- Add scroll bar to Teams menu [Taiga #1894](https://tree.taiga.io/project/penpot/issue/1894)
- Fix repeated names when duplicating artboards or groups [Taiga #1892](https://tree.taiga.io/project/penpot/issue/1892)
- Fix properly messages lifecycle on navigate.
- Fix handling repeated names on duplicate object trees.
- Fix group naming on group creation.
- Fix some issues in svg transformation.

### :arrow_up: Deps updates

- Update frontend build tooling.

### :heart: Community contributions by (Thank you!)

- soultipsy [#1100](https://github.com/penpot/penpot/pull/1100)

## 1.7.1-alpha

### :bug: Bugs fixed

- Fix issue related to the GC and images in path shapes.
- Fix issue on the shape order on some undo operations.
- Fix issue on undo page deletion.
- Fix some issues related to constraints.

## 1.7.0-alpha

### :sparkles: New features

- Allow nested asset groups [Taiga #1716](https://tree.taiga.io/project/penpot/us/1716)
- Allow to ungroup assets [Taiga #1719](https://tree.taiga.io/project/penpot/us/1719)
- Allow to rename assets groups [Taiga #1721](https://tree.taiga.io/project/penpot/us/1721)
- Component constraints (left, right, left and right, center, scale...) [Taiga #1125](https://tree.taiga.io/project/penpot/us/1125)
- Export elements to PDF [Taiga #519](https://tree.taiga.io/project/penpot/us/519)
- Memorize collapse state of assets in panel [Taiga #1718](https://tree.taiga.io/project/penpot/us/1718)
- Headers button sets and menus review [Taiga #1663](https://tree.taiga.io/project/penpot/us/1663)
- Preserve components if possible, when pasted into a different file [Taiga #1063](https://tree.taiga.io/project/penpot/issue/1063)
- Add the ability to offload file data to a cheaper storage when file becomes inactive.
- Import/Export Penpot files from dashboard.
- Double click won't make a shape a path until you change a node [Taiga #1796](https://tree.taiga.io/project/penpot/us/1796)
- Incremental area selection [#779](https://github.com/penpot/penpot/discussions/779)

### :bug: Bugs fixed

- Process numeric input changes only if the value actually changed.
- Remove unnecessary redirect from history when user goes to workspace from dashboard [Taiga #1820](https://tree.taiga.io/project/penpot/issue/1820)
- Detach shapes from deleted assets [Taiga #1850](https://tree.taiga.io/project/penpot/issue/1850)
- Fix tooltip position on view application [Taiga #1819](https://tree.taiga.io/project/penpot/issue/1819)
- Fix dashboard navigation on moving file to other team [Taiga #1817](https://tree.taiga.io/project/penpot/issue/1817)
- Fix workspace header presence styles and invalid link [Taiga #1813](https://tree.taiga.io/project/penpot/issue/1813)
- Fix color-input wrong behavior (on workspace page color) [Taiga #1795](https://tree.taiga.io/project/penpot/issue/1795)
- Fix file contextual menu in shared libraries at dashboard [Taiga #1865](https://tree.taiga.io/project/penpot/issue/1865)
- Fix problem with color picker and fonts [#1049](https://github.com/penpot/penpot/issues/1049)
- Fix negative values in blur [Taiga #1815](https://tree.taiga.io/project/penpot/issue/1815)
- Fix problem when editing color in group [Taiga #1816](https://tree.taiga.io/project/penpot/issue/1816)
- Fix resize/rotate with mouse buttons different than left [#1060](https://github.com/penpot/penpot/issues/1060)
- Fix header partially visible on fullscreen viewer mode [Taiga #1875](https://tree.taiga.io/project/penpot/issue/1875)
- Fix dynamic alignment enabled with hidden objects [#1063](https://github.com/penpot/penpot/issues/1063)

## 1.6.5-alpha

### :bug: Bugs fixed

- Fix problem with paths editing after flip [#1040](https://github.com/penpot/penpot/issues/1040)

## 1.6.4-alpha

### :sparkles: Minor improvements

- Decrease default bulk buffers on storage tasks.
- Reduce file_change preserve interval to 24h.

### :bug: Bugs fixed

- Don't allow rename drafts project.
- Fix custom font deletion task.
- Fix custom font rendering on exporting shapes.
- Fix font loading on viewer app.
- Fix problem when moving files with drag & drop.
- Fix unexpected exception on searching without term.
- Properly handle nil values on `update-shapes` function.
- Replace frame term usage by artboard on viewer app.

## 1.6.3-alpha

### :bug: Bugs fixed

- Fix problem with merge and join nodes [#990](https://github.com/penpot/penpot/issues/990)
- Fix problem with empty path editing.
- Fix problem with create component.
- Fix problem with move-objects.
- Fix problem with merge and join nodes.

## 1.6.2-alpha

### :bug: Bugs fixed

- Add better auth module logging.
- Add missing `email` scope to OIDC backend.
- Add missing cause prop on error loging.
- Fix empty font-family handling on custom fonts page.
- Fix incorrect unicode code points handling on draft-to-penpot conversion.
- Fix some problems with paths.
- Fix unexpected exception on duplicate project.
- Fix unexpected exception when user leaves typography name empty.
- Improve error report on uploading invalid image to library.
- Minor fix on previous commit.
- Minor improvements on svg uploading on libraries.

## 1.6.1-alpha

### :bug: Bugs fixed

- Add safety check on reg-objects change impl.
- Fix custom fonts embedding issue.
- Fix dashboard ordering issue.
- Fix problem when creating a component with empty data.
- Fix problem with moving shapes into frames.
- Fix problems with mov-objects.
- Fix unexpected exception related to rounding integers.
- Fix wrong type usage on libraries changes.
- Improve editor lifecycle management.
- Make the navigation async by default.

## 1.6.0-alpha

### :sparkles: New features

- Add improved workspace font selector [Taiga US #292](https://tree.taiga.io/project/penpot/us/292)
- Add option to interactively scale text [Taiga #1527](https://tree.taiga.io/project/penpot/us/1527)
- Add performance improvements on dashboard data loading.
- Add performance improvements to indexes handling on workspace.
- Add the ability to upload/use custom fonts (and automatically generate all needed webfonts) [Taiga US #292](https://tree.taiga.io/project/penpot/us/292)
- Transform shapes to path on double click
- Translate automatic names of new files and projects.
- Use shift instead of ctrl/cmd to keep aspect ratio [Taiga 1697](https://tree.taiga.io/project/penpot/issue/1697)
- New translations: Portuguese (Brazil) and Romanias.

### :bug: Bugs fixed

- Remove interactions when the destination artboard is deleted [Taiga #1656](https://tree.taiga.io/project/penpot/issue/1656)
- Fix problem with fonts that ends with numbers [#940](https://github.com/penpot/penpot/issues/940)
- Fix problem with imported SVG on editing paths [#971](https://github.com/penpot/penpot/issues/971)
- Fix problem with color picker positioning
- Fix order on color palette [#961](https://github.com/penpot/penpot/issues/961)
- Fix issue when group creation leaves an empty group [#1724](https://tree.taiga.io/project/penpot/issue/1724)
- Fix problem with :multiple for colors and typographies [#1668](https://tree.taiga.io/project/penpot/issue/1668)
- Fix problem with locked shapes when change parents [#974](https://github.com/penpot/penpot/issues/974)
- Fix problem with new nodes in paths [#978](https://github.com/penpot/penpot/issues/978)

### :arrow_up: Deps updates

- Update exporter dependencies (puppeteer), that fixes some unexpected exceptions.
- Update string manipulation library.

### :boom: Breaking changes

- The OIDC setting `PENPOT_OIDC_SCOPES` has changed the default semantics. Before this
  configuration added scopes to the default set. Now it replaces it, so use with care, because
  penpot requires at least `name` and `email` props found on the user info object.

### :heart: Community contributions by (Thank you!)

- Translations: Portuguese (Brazil) and Romanias.

## 1.5.4-alpha

### :bug: Bugs fixed

- Fix issues on group rendering.
- Fix problem with text editing auto-height [Taiga #1683](https://tree.taiga.io/project/penpot/issue/1683)

## 1.5.3-alpha

### :bug: Bugs fixed

- Fix problem undo/redo.

## 1.5.2-alpha

### :bug: Bugs fixed

- Fix problem with `close-path` command [#917](https://github.com/penpot/penpot/issues/917)
- Fix wrong query for obtain the profile default project-id
- Fix problems with empty paths and shortcuts [#923](https://github.com/penpot/penpot/issues/923)

## 1.5.1-alpha

### :bug: Bugs fixed

- Fix issue with bitmap image clipboard.
- Fix issue when removing all path points.
- Increase default team invitation token expiration to 48h.
- Fix wrong error message when an expired token is used.

## 1.5.0-alpha

### :sparkles: New features

- Add integration with gitpod.io (an online IDE) [#807](https://github.com/penpot/penpot/pull/807)
- Allow basic math operations in inputs [Taiga 1383](https://tree.taiga.io/project/penpot/us/1383)
- Autocomplete color names in hex inputs [Taiga 1596](https://tree.taiga.io/project/penpot/us/1596)
- Allow to group assets (components and graphics) [Taiga #1289](https://tree.taiga.io/project/penpot/us/1289)
- Change icon of pinned projects [Taiga 1298](https://tree.taiga.io/project/penpot/us/1298)
- Internal: refactor of http client, replace internal xhr usage with more modern Fetch API.
- New features for paths: snap points on edition, add/remove nodes, merge/join/split nodes. [Taiga #907](https://tree.taiga.io/project/penpot/us/907)
- Add OpenID-Connect support.
- Reimplement social auth providers on top of the generic openid impl.

### :bug: Bugs fixed

- Fix problem with pan and space [#811](https://github.com/penpot/penpot/issues/811)
- Fix issue when parsing exponential numbers in paths
- Remove legacy system user and team [#843](https://github.com/penpot/penpot/issues/843)
- Fix ordering of copy pasted objects [Taiga #1618](https://tree.taiga.io/project/penpot/issue/1617)
- Fix problems with blending modes [#837](https://github.com/penpot/penpot/issues/837)
- Fix problem with zoom an selection rect [#845](https://github.com/penpot/penpot/issues/845)
- Fix problem displaying team statistics [#859](https://github.com/penpot/penpot/issues/859)
- Fix problems with text editor selection [Taiga #1546](https://tree.taiga.io/project/penpot/issue/1546)
- Fix problem when opening the context menu in dashboard at the bottom [#856](https://github.com/penpot/penpot/issues/856)
- Fix problem when clicking an interactive group in view mode [#863](https://github.com/penpot/penpot/issues/863)
- Fix visibility of pages in sitemap when changing page [Taiga #1618](https://tree.taiga.io/project/penpot/issue/1618)
- Fix visual problem with group invite [Taiga #1290](https://tree.taiga.io/project/penpot/issue/1290)
- Fix issues with promote owner panel [Taiga #763](https://tree.taiga.io/project/penpot/issue/763)
- Allow use library colors when defining gradients [Taiga #1614](https://tree.taiga.io/project/penpot/issue/1614)
- Fix group selrect not updating after alignment [#895](https://github.com/penpot/penpot/issues/895)

### :arrow_up: Deps updates

### :boom: Breaking changes

- Translations refactor: now penpot uses gettext instead of a custom
  JSON, and each locale has its own separated file. All translations
  should be contributed via the weblate.org service.

### :heart: Community contributions by (Thank you!)

- madmath03 (by [Monogramm](https://github.com/Monogramm)) [#807](https://github.com/penpot/penpot/pull/807)
- zzkt [#814](https://github.com/penpot/penpot/pull/814)

## 1.4.1-alpha

### :bug: Bugs fixed

- Fix typography unlinking.
- Fix incorrect measures on shapes outside artboard.
- Fix issues on svg parsing related to numbers with exponents.
- Fix some race conditions on removing shape from workspace.
- Fix incorrect state management of user lang selection.
- Fix email validation usability issue on team invitation lightbox.

## 1.4.0-alpha

### :sparkles: New features

- Add blob-encoding v3 (uses ZSTD+transit) [#738](https://github.com/penpot/penpot/pull/738)
- Add http caching layer on top of Query RPC.
- Add layer opacity and blend mode to shapes [Taiga #937](https://tree.taiga.io/project/penpot/us/937)
- Add more chinese translations [#726](https://github.com/penpot/penpot/pull/726)
- Add native support for text-direction (RTL, LTR & auto)
- Add several enhancements in shape selection [Taiga #1195](https://tree.taiga.io/project/penpot/us/1195)
- Add thumbnail in memory caching mechanism.
- Add turkish translation strings [#759](https://github.com/penpot/penpot/pull/759), [#794](https://github.com/penpot/penpot/pull/794)
- Duplicate and move files and projects [Taiga #267](https://tree.taiga.io/project/penpot/us/267)
- Hide viewer navbar on fullscreen [Taiga 1375](https://tree.taiga.io/project/penpot/us/1375)
- Import SVG will create Penpot's shapes [Taiga #1006](https://tree.taiga.io/project/penpot/us/1066)
- Improve french translations [#731](https://github.com/penpot/penpot/pull/731)
- Reimplement workspace presence (remove database state)
- Remember last visited team when you re-enter the application [Taiga #1376](https://tree.taiga.io/project/penpot/us/1376)
- Rename artboard with double click on the title [Taiga #1392](https://tree.taiga.io/project/penpot/us/1392)
- Replace Slate-Editor with DraftJS [Taiga #1346](https://tree.taiga.io/project/penpot/us/1346)
- Set proper page title [Taiga #1377](https://tree.taiga.io/project/penpot/us/1377)

### :bug: Bugs fixed

- Disable buttons in view mode for users without permissions [Taiga #1328](https://tree.taiga.io/project/penpot/issue/1328)
- Fix broken profile and profile options form.
- Fix calculate size of some animated gifs [Taiga #1487](https://tree.taiga.io/project/penpot/issue/1487)
- Fix error with the "Navigate to" button on prototypes [Taiga #1268](https://tree.taiga.io/project/penpot/issue/1268)
- Fix issue when undo after changing the artboard of a shape [Taiga #1304](https://tree.taiga.io/project/penpot/issue/1304)
- Fix issue with Alt key in distance measurement [#672](https://github.com/penpot/penpot/issues/672)
- Fix issue with blending modes in masks [Taiga #1476](https://tree.taiga.io/project/penpot/issue/1476)
- Fix issue with blocked shapes [Taiga #1480](https://tree.taiga.io/project/penpot/issue/1480)
- Fix issue with comments styles on dashboard [Taiga #1405](https://tree.taiga.io/project/penpot/issue/1405)
- Fix issue with default square grid [Taiga #1344](https://tree.taiga.io/project/penpot/issue/1344)
- Fix issue with enter key shortcut [#775](https://github.com/penpot/penpot/issues/775)
- Fix issue with enter to edit paths [Taiga #1481](https://tree.taiga.io/project/penpot/issue/1481)
- Fix issue with mask and flip [#715](https://github.com/penpot/penpot/issues/715)
- Fix issue with masks interactions outside bounds [#718](https://github.com/penpot/penpot/issues/718)
- Fix issue with middle mouse button press moving the canvas when not moving mouse [#717](https://github.com/penpot/penpot/issues/717)
- Fix issue with resolved comments [Taiga #1406](https://tree.taiga.io/project/penpot/issue/1406)
- Fix issue with rotated blur [Taiga #1370](https://tree.taiga.io/project/penpot/issue/1370)
- Fix issue with rotation degree input [#741](https://github.com/penpot/penpot/issues/741)
- Fix issue with system shortcuts and application [#737](https://github.com/penpot/penpot/issues/737)
- Fix issue with team management in dashboard [Taiga #1475](https://tree.taiga.io/project/penpot/issue/1475)
- Fix issue with typographies panel cannot be collapsed [#707](https://github.com/penpot/penpot/issues/707)
- Fix text selection in comments [#745](https://github.com/penpot/penpot/issues/745)
- Update Work-Sans font [#744](https://github.com/penpot/penpot/issues/744)
- Fix issue with recent files not showing [Taiga #1493](https://tree.taiga.io/project/penpot/issue/1493)
- Fix issue when promoting to owner [Taiga #1494](https://tree.taiga.io/project/penpot/issue/1494)
- Fix cannot click on blocked elements in viewer [Taiga #1430](https://tree.taiga.io/project/penpot/issue/1430)
- Fix SVG not showing properties at code [Taiga #1437](https://tree.taiga.io/project/penpot/issue/1437)
- Fix shadows when exporting groups [Taiga #1495](https://tree.taiga.io/project/penpot/issue/1495)
- Fix drag-select when renaming layer text [Taiga #1307](https://tree.taiga.io/project/penpot/issue/1307)
- Fix layout problem for editable selects [Taiga #1488](https://tree.taiga.io/project/penpot/issue/1488)
- Fix artboard title wasn't move when resizing [Taiga #1479](https://tree.taiga.io/project/penpot/issue/1479)
- Fix titles in viewer thumbnails too long [Taiga #1474](https://tree.taiga.io/project/penpot/issue/1474)
- Fix when right click on a selected text shows artboard contextual menu [Taiga #1226](https://tree.taiga.io/project/penpot/issue/1226)

### :boom: Breaking changes

- The LDAP configuration variables interpolation starts using `:`
  (example `:username`) instead of `$`. The main reason is avoid
  unnecessary conflict with bash interpolation.

### :arrow_up: Deps updates

- Update backend to JDK16.
- Update exporter nodejs to v14.16.0

### :heart: Community contributions by (Thank you!)

- iblueer [#726](https://github.com/penpot/penpot/pull/726)
- gizembln [#759](https://github.com/penpot/penpot/pull/759)
- girafic [#748](https://github.com/penpot/penpot/pull/748)
- mbrksntrk [#794](https://github.com/penpot/penpot/pull/794)

## 1.3.0-alpha

### :sparkles: New features

- Add emailcatcher and ldap test containers to devenv. [#506](https://github.com/penpot/penpot/pull/506)
- Add major refactor of internal pubsub/redis code; improves scalability and performance [#640](https://github.com/penpot/penpot/pull/640)
- Add more chinese translations [#687](https://github.com/penpot/penpot/pull/687)
- Add more presets for artboard [#654](https://github.com/penpot/penpot/pull/654)
- Add optional loki integration [#645](https://github.com/penpot/penpot/pull/645)
- Add proper http session lifecycle handling.
- Allow to set border radius of each rect corner individually
- Bounce & Complaint handling [#635](https://github.com/penpot/penpot/pull/635)
- Disable groups interactions when holding "Ctrl" key (deep selection)
- New action in context menu to "edit" some shapes (bound to key "Enter")

### :bug: Bugs fixed

- Add more improvements to french translation strings [#591](https://github.com/penpot/penpot/pull/591)
- Add some missing database indexes (mainly improves performance on large databases on file-update rpc method, and some background tasks)
- Disables filters in masking elements (issue with Firefox rendering)
- Drawing tool will have priority over resize/rotate handlers [Taiga #1225](https://tree.taiga.io/project/penpot/issue/1225)
- Fix broken bounding box on editing paths [Taiga #1254](https://tree.taiga.io/project/penpot/issue/1254)
- Fix corner cases on invitation/signup flows.
- Fix errors on onboarding file [Taiga #1287](https://tree.taiga.io/project/penpot/issue/1287)
- Fix infinite recursion on logout.
- Fix issues with frame selection [Taiga #1300](https://tree.taiga.io/project/penpot/issue/1300), [Taiga #1255](https://tree.taiga.io/project/penpot/issue/1255)
- Fix local fonts error [#691](https://github.com/penpot/penpot/issues/691)
- Fix issue width handoff code generation [Taiga #1204](https://tree.taiga.io/project/penpot/issue/1204)
- Fix issue with indices refreshing on page changes [#646](https://github.com/penpot/penpot/issues/646)
- Have language change notification written in the new language [Taiga #1205](https://tree.taiga.io/project/penpot/issue/1205)
- Hide register screen when registration is disabled [#598](https://github.com/penpot/penpot/issues/598)
- Properly handle errors on github, gitlab and ldap auth backends.
- Properly mark profile auth backend (on first register/ auth with 3rd party auth provider)
- Refactor LDAP auth backend.

### :heart: Community contributions by (Thank you!)

- girafic [#538](https://github.com/penpot/penpot/pull/654)
- arkhi [#591](https://github.com/penpot/penpot/pull/591)

## 1.2.0-alpha

### :sparkles: New features

- Add horizontal/vertical flip
- Add images lock proportions by default [#541](https://github.com/penpot/penpot/discussions/541), [#609](https://github.com/penpot/penpot/issues/609)
- Add new blob storage format (Zstd+nippy)
- Add user feedback form
- Improve French translations
- Improve component testing
- Increase default deletion delay to 7 days
- Show a pixel grid when zoom greater than 800% [#519](https://github.com/penpot/penpot/discussions/519)
- Fix behavior of select all command when there are objects outside frames [Taiga #1209](https://tree.taiga.io/project/penpot/issue/1209)

### :bug: Bugs fixed

- Fix 404 when access shared link [#615](https://github.com/penpot/penpot/issues/615)
- Fix 500 when requestion password reset
- Fix issue when transforming path shapes [Taiga #1170](https://tree.taiga.io/project/penpot/issue/1170)
- Fix apply a color to a text selection from color palette was not working [Taiga #1189](https://tree.taiga.io/project/penpot/issue/1189)
- Fix issues when moving shapes outside groups [Taiga #1138](https://tree.taiga.io/project/penpot/issue/1138)
- Fix ldap function called on login click
- Fix logo icon in viewer should go to dashboard [Taiga #1149](https://tree.taiga.io/project/penpot/issue/1149)
- Fix ordering when restoring deleted shapes in sync [Taiga #1163](https://tree.taiga.io/project/penpot/issue/1163)
- Fix issue when editing text immediately after creating [Taiga #1207](https://tree.taiga.io/project/penpot/issue/1207)
- Fix issue when pasting URL's copied from the browser url bar [Taiga #1187](https://tree.taiga.io/project/penpot/issue/1187)
- Fix issue with multiple selection and groups [Taiga #1128](https://tree.taiga.io/project/penpot/issue/1128)
- Fix issue with red handler indicator on resize [Taiga #1188](https://tree.taiga.io/project/penpot/issue/1188)
- Fix show correct error when google auth is disabled [Taiga #1119](https://tree.taiga.io/project/penpot/issue/1119)
- Fix text alignment in preview [#594](https://github.com/penpot/penpot/issues/594)
- Fix unexpected exception when uploading image [Taiga #1120](https://tree.taiga.io/project/penpot/issue/1120)
- Fix updates on collaborative editing not updating selection rectangles [Taiga #1127](https://tree.taiga.io/project/penpot/issue/1127)
- Make the team deletion deferred (in the same way other objects)

### :heart: Community contributions by (Thank you!)

- abtinmo [#538](https://github.com/penpot/penpot/pull/538)
- kdrag0n [#585](https://github.com/penpot/penpot/pull/585)
- nisrulz [#586](https://github.com/penpot/penpot/pull/586)
- tomer [#575](https://github.com/penpot/penpot/pull/575)
- violoncelloCH [#554](https://github.com/penpot/penpot/pull/554)

## 1.1.0-alpha

- Bugfixing and stabilization post-launch
- Some changes to the register flow
- Improved MacOS shortcuts and helpers
- Small changes to shape creation

## 1.0.0-alpha

Initial release<|MERGE_RESOLUTION|>--- conflicted
+++ resolved
@@ -1,22 +1,6 @@
 # CHANGELOG
 
-<<<<<<< HEAD
 ## :rocket: Next
-=======
-## 1.11.1-beta
-
-### :bug: Bugs fixed
-
-- Fix issue related to default http host config value.
-- Fix issue on rendering frames on firefox.
-
-### :arrow_up: Deps updates
-
-- Update nodejs version to 16.13.1 on docker images.
-
-
-## 1.11.0-beta
->>>>>>> 2c25dfcf
 
 ### :boom: Breaking changes
 
@@ -46,6 +30,17 @@
 
 ### :arrow_up: Deps updates
 ### :heart: Community contributions by (Thank you!)
+
+## 1.11.1-beta
+
+### :bug: Bugs fixed
+
+- Fix issue related to default http host config value.
+- Fix issue on rendering frames on firefox.
+
+### :arrow_up: Deps updates
+
+- Update nodejs version to 16.13.1 on docker images.
 
 ## 1.11.0-beta
 
