--- conflicted
+++ resolved
@@ -4,13 +4,6 @@
 ## :rocket: Next
 
 ### :sparkles: New features
-<<<<<<< HEAD
-
-- Transform shapes to path on double click.
-- Use shift instead of ctrl/cmd to keep aspect ratio [Taiga 1697](https://tree.taiga.io/project/penpot/issue/1697).
-
-=======
->>>>>>> fa871878
 ### :bug: Bugs fixed
 ### :arrow_up: Deps updates
 ### :boom: Breaking changes
@@ -27,6 +20,7 @@
 - Refactor dashboard state management (improves considerably the performance when you have a dashboard with a big collection of projects and files).
 - Translate automatic names of new files and projects.
 - Transform shapes to path on double click
+- Use shift instead of ctrl/cmd to keep aspect ratio [Taiga 1697](https://tree.taiga.io/project/penpot/issue/1697).
 
 ### :bug: Bugs fixed
 
