--- conflicted
+++ resolved
@@ -127,20 +127,6 @@
         thumb        (when thumb
                        (sto/put-object storage {:content (sto/content (:data thumb) (:size thumb))
                                                 :content-type (:mtype thumb)}))]
-<<<<<<< HEAD
-    (db/insert! conn :file-media-object
-                {:id (or id (uuid/next))
-                 :file-id file-id
-                 :is-local is-local
-                 :name name
-                 :media-id (:id image)
-                 :thumbnail-id (:id thumb)
-                 :width  (:width source-info)
-                 :height (:height source-info)
-                 :mtype  source-mtype}
-                {:on-conflict-do-nothing true})))
-=======
->>>>>>> 384f0a05
 
     (db/exec-one! conn [sql:create-file-media-object
                         (or id (uuid/next))
