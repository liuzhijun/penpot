--- conflicted
+++ resolved
@@ -1,11 +1,6 @@
 {:deps
  {org.clojure/clojure {:mvn/version "1.10.3"}
-<<<<<<< HEAD
   org.clojure/data.json {:mvn/version "2.4.0"}
-  org.clojure/core.async {:mvn/version "1.4.627"}
-=======
-  org.clojure/data.json {:mvn/version "2.3.1"}
->>>>>>> d8f41764
   org.clojure/tools.cli {:mvn/version "1.0.206"}
   metosin/jsonista {:mvn/version "0.3.4"}
   org.clojure/clojurescript {:mvn/version "1.10.891"}
