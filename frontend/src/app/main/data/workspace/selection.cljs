;; This Source Code Form is subject to the terms of the Mozilla Public
;; License, v. 2.0. If a copy of the MPL was not distributed with this
;; file, You can obtain one at http://mozilla.org/MPL/2.0/.
;;
;; Copyright (c) UXBOX Labs SL

(ns app.main.data.workspace.selection
  (:require
   [app.common.data :as d]
   [app.common.geom.point :as gpt]
   [app.common.geom.shapes :as geom]
   [app.common.math :as mth]
   [app.common.pages :as cp]
   [app.common.spec :as us]
   [app.common.uuid :as uuid]
   [app.main.data.modal :as md]
   [app.main.data.workspace.changes :as dch]
   [app.main.data.workspace.common :as dwc]
   [app.main.data.workspace.state-helpers :as wsh]
   [app.main.streams :as ms]
   [app.main.worker :as uw]
   [beicon.core :as rx]
   [cljs.spec.alpha :as s]
   [linked.set :as lks]
   [potok.core :as ptk]))

(s/def ::set-of-uuid
  (s/every uuid? :kind set?))

(s/def ::ordered-set-of-uuid
  (s/every uuid? :kind d/ordered-set?))

(s/def ::set-of-string
  (s/every string? :kind set?))

;; --- Selection Rect

(declare select-shapes-by-current-selrect)
(declare deselect-all)

(defn update-selrect
  [selrect]
  (ptk/reify ::update-selrect
    ptk/UpdateEvent
    (update [_ state]
      (assoc-in state [:workspace-local :selrect] selrect))))

(defn handle-area-selection
  [preserve?]
  (letfn [(data->selrect [data]
            (let [start (:start data)
                  stop (:stop data)
                  start-x (min (:x start) (:x stop))
                  start-y (min (:y start) (:y stop))
                  end-x (max (:x start) (:x stop))
                  end-y (max (:y start) (:y stop))]
              {:type :rect
               :x start-x
               :y start-y
               :width (mth/abs (- end-x start-x))
               :height (mth/abs (- end-y start-y))}))]
    (ptk/reify ::handle-area-selection
      ptk/WatchEvent
      (watch [_ state stream]
        (let [zoom (get-in state [:workspace-local :zoom] 1)
              stop? (fn [event] (or (dwc/interrupt? event) (ms/mouse-up? event)))
              stoper (->> stream (rx/filter stop?))]
          (rx/concat
            (when-not preserve?
              (rx/of (deselect-all)))
            (->> ms/mouse-position
                 (rx/scan (fn [data pos]
                            (if data
                              (assoc data :stop pos)
                              {:start pos :stop pos}))
                          nil)
                 (rx/map data->selrect)
                 (rx/filter #(or (> (:width %) (/ 10 zoom))
                                 (> (:height %) (/ 10 zoom))))

                 (rx/flat-map
                  (fn [selrect]
                    (rx/of (update-selrect selrect)
                           (select-shapes-by-current-selrect preserve?))))

                 (rx/take-until stoper))
            (rx/of (update-selrect nil))))))))

;; --- Toggle shape's selection status (selected or deselected)

(defn select-shape
  ([id]
   (select-shape id false))

  ([id toggle?]
   (us/verify ::us/uuid id)
   (ptk/reify ::select-shape
     ptk/UpdateEvent
     (update [_ state]
       (update-in state [:workspace-local :selected]
                  (fn [selected]
                    (if-not toggle?
                      (conj (d/ordered-set) id)
                      (if (contains? selected id)
                        (disj selected id)
                        (conj selected id))))))

     ptk/WatchEvent
     (watch [_ state _]
       (let [page-id (:current-page-id state)
             objects (wsh/lookup-page-objects state page-id)]
         (rx/of (dwc/expand-all-parents [id] objects)))))))

(defn deselect-shape
  [id]
  (us/verify ::us/uuid id)
  (ptk/reify ::select-shape
    ptk/UpdateEvent
    (update [_ state]
      (update-in state [:workspace-local :selected] disj id))))

(defn shift-select-shapes
  ([id]
   (ptk/reify ::shift-select-shapes
     ptk/UpdateEvent
     (update [_ state]
       (let [page-id (:current-page-id state)
             objects (wsh/lookup-page-objects state page-id)
             selection (-> state
                           wsh/lookup-selected
                           (conj id))]
         (-> state
             (assoc-in [:workspace-local :selected]
                       (cp/expand-region-selection objects selection))))))))

(defn select-shapes
  [ids]
  (us/verify ::ordered-set-of-uuid ids)
  (ptk/reify ::select-shapes
    ptk/UpdateEvent
    (update [_ state]
      (assoc-in state [:workspace-local :selected] ids))

    ptk/WatchEvent
    (watch [_ state _]
       (let [objects (wsh/lookup-page-objects state)]
        (rx/of (dwc/expand-all-parents ids objects))))))

(defn select-all
  []
  (ptk/reify ::select-all
    ptk/WatchEvent
    (watch [_ state _]
      (let [page-id      (:current-page-id state)
            objects      (wsh/lookup-page-objects state page-id)
            new-selected (let [selected-objs
                               (->> (wsh/lookup-selected state)
                                    (map #(get objects %)))

                               frame-ids
                               (reduce #(conj %1 (:frame-id %2))
                                       #{}
                                       selected-objs)

                               common-frame-id
                               (when (= (count frame-ids) 1) (first frame-ids))]

                           (if (and common-frame-id
                                    (not= (:id common-frame-id) uuid/zero))
                             (-> (get objects common-frame-id)
                                 :shapes)
                             (->> (cp/select-toplevel-shapes objects
                                                             {:include-frames? true
                                                              :include-frame-children? false})
                                  (map :id))))

            is-not-blocked (fn [shape-id] (not (get-in state [:workspace-data
                                                              :pages-index page-id
                                                              :objects shape-id
                                                              :blocked] false)))]
        (rx/of (->> new-selected
                    (filter is-not-blocked)
                    (into lks/empty-linked-set)
                    (select-shapes)))))))

(defn deselect-all
  "Clear all possible state of drawing, edition
  or any similar action taken by the user.
  When `check-modal` the method will check if a modal is opened
  and not deselect if it's true"
  ([] (deselect-all false))

  ([check-modal]
   (ptk/reify ::deselect-all
     ptk/UpdateEvent
     (update [_ state]

       ;; Only deselect if there is no modal openned
       (cond-> state
         (or (not check-modal)
             (not (::md/modal state)))
         (update :workspace-local
                 #(-> %
                      (assoc :selected (d/ordered-set))
                      (dissoc :selected-frame))))))))

;; --- Select Shapes (By selrect)

(defn select-shapes-by-current-selrect
  [preserve?]
  (ptk/reify ::select-shapes-by-current-selrect
    ptk/WatchEvent
    (watch [_ state _]
      (let [page-id (:current-page-id state)
            objects (wsh/lookup-page-objects state)
            selected (wsh/lookup-selected state)
            initial-set (if preserve?
                          selected
                          lks/empty-linked-set)
            selrect (get-in state [:workspace-local :selrect])
            blocked? (fn [id] (get-in objects [id :blocked] false))]
        (rx/merge
          (when selrect
            (->> (uw/ask! {:cmd :selection/query
                           :page-id page-id
                           :rect selrect
                           :include-frames? true
                           :full-frame? true})
                 (rx/map #(cp/clean-loops objects %))
                 (rx/map #(into initial-set (filter (comp not blocked?)) %))
                 (rx/map select-shapes))))))))

(defn select-inside-group
  [group-id position]
  (ptk/reify ::select-inside-group
    ptk/WatchEvent
    (watch [_ state _]
      (let [page-id  (:current-page-id state)
            objects  (wsh/lookup-page-objects state page-id)
            group    (get objects group-id)
            children (map #(get objects %) (:shapes group))

            ;; We need to reverse the children because if two children
            ;; overlap we want to select the one that's over (and it's
            ;; in the later vector position
            selected (->> children
                          reverse
                           (d/seek #(geom/has-point? % position)))]
        (when selected
          (rx/of (select-shape (:id selected))))))))

;; --- Duplicate Shapes
(declare prepare-duplicate-change)
(declare prepare-duplicate-frame-change)
(declare prepare-duplicate-shape-change)

(def ^:private change->name #(get-in % [:obj :name]))

(defn update-indices
  "Fixes the indices for a set of changes after a duplication. We need to
  fix the indices to take into the account the movement of indices.

  index-map is a map that goes from parent-id => vector([id index-in-parent])"
  [changes index-map]
  (let [inc-indices
        (fn [[offset result] [id index]]
          [(inc offset) (conj result [id (+ index offset)])])

        fix-indices
        (fn [_ entry]
          (->> entry
               (sort-by second)
               (reduce inc-indices [1 []])
               (second)
               (into {})))

        objects-indices (->> index-map (d/mapm fix-indices) (vals) (reduce merge))

        update-change
        (fn [change]
          (let [index (get objects-indices (:old-id change))]
            (-> change
                (assoc :index index))))]
    (mapv update-change changes)))

(defn prepare-duplicate-changes
  "Prepare objects to paste: generate new id, give them unique names,
  move to the position of mouse pointer, and find in what frame they
  fit."
  [objects page-id names ids delta]
  (loop [names names
         ids   (seq ids)
         chgs  []]
    (if ids
      (let [id     (first ids)
            result (prepare-duplicate-change objects page-id names id delta)
            result (if (vector? result) result [result])]
        (recur
         (into names (map change->name) result)
         (next ids)
         (into chgs result)))
      chgs)))

(defn duplicate-changes-update-indices
  "Parses the change set when duplicating to set-up the appropiate indices"
  [objects ids changes]

  (let [process-id
        (fn [index-map id]
          (let [parent-id    (get-in objects [id :parent-id])
                parent-index (cp/position-on-parent id objects)]
            (update index-map parent-id (fnil conj []) [id parent-index])))
        index-map (reduce process-id {} ids)]
    (-> changes (update-indices index-map))))

(defn- prepare-duplicate-change
  [objects page-id names id delta]
  (let [obj (get objects id)]
    (if (= :frame (:type obj))
      (prepare-duplicate-frame-change objects page-id names obj delta)
      (prepare-duplicate-shape-change objects page-id names obj delta (:frame-id obj) (:parent-id obj)))))

(defn- prepare-duplicate-shape-change
  [objects page-id names obj delta frame-id parent-id]
<<<<<<< HEAD
  (let [id          (uuid/next)
        name        (dwc/generate-unique-name names (:name obj))
        renamed-obj (assoc obj :id id :name name)
        moved-obj   (geom/move renamed-obj delta)
        parent-id   (or parent-id frame-id)

        children-changes
        (loop [names names
               result []
               cid  (first (:shapes obj))
               cids (rest (:shapes obj))]
          (if (nil? cid)
            result
            (let [obj (get objects cid)
                  changes (prepare-duplicate-shape-change objects page-id names obj delta frame-id id)]
              (recur
               (into names (map change->name changes))
               (into result changes)
               (first cids)
               (rest cids)))))

        reframed-obj (-> moved-obj
                         (assoc  :frame-id frame-id)
                         (dissoc :shapes))]
    (into [{:type :add-obj
            :id id
            :page-id page-id
            :old-id (:id obj)
            :frame-id frame-id
            :parent-id parent-id
            :ignore-touched true
            :obj (dissoc reframed-obj :shapes)}]
          children-changes)))
=======
  (when (some? obj)
    (let [id          (uuid/next)
          name        (dwc/generate-unique-name names (:name obj))
          renamed-obj (assoc obj :id id :name name)
          moved-obj   (geom/move renamed-obj delta)
          frames      (cp/select-frames objects)
          parent-id   (or parent-id frame-id)

          children-changes
          (loop [names names
                 result []
                 cid  (first (:shapes obj))
                 cids (rest (:shapes obj))]
            (if (nil? cid)
              result
              (let [obj (get objects cid)
                    changes (prepare-duplicate-shape-change objects page-id names obj delta frame-id id)]
                (recur
                 (into names (map change->name changes))
                 (into result changes)
                 (first cids)
                 (rest cids)))))

          reframed-obj (-> moved-obj
                           (assoc  :frame-id frame-id)
                           (dissoc :shapes))]
      (into [{:type :add-obj
              :id id
              :page-id page-id
              :old-id (:id obj)
              :frame-id frame-id
              :parent-id parent-id
              :ignore-touched true
              :obj (dissoc reframed-obj :shapes)}]
            children-changes))))
>>>>>>> b9b287d3

(defn- prepare-duplicate-frame-change
  [objects page-id names obj delta]
  (let [frame-id   (uuid/next)
        frame-name (dwc/generate-unique-name names (:name obj))
        sch        (->> (map #(get objects %) (:shapes obj))
                        (mapcat #(prepare-duplicate-shape-change objects page-id names % delta frame-id frame-id)))

        frame     (-> obj
                      (assoc :id frame-id)
                      (assoc :name frame-name)
                      (assoc :frame-id uuid/zero)
                      (assoc :shapes [])
                      (geom/move delta))

        fch {:type :add-obj
             :old-id (:id obj)
             :page-id page-id
             :id frame-id
             :frame-id uuid/zero
             :obj frame}]

    (into [fch] sch)))

(def duplicate-selected
  (ptk/reify ::duplicate-selected
    ptk/WatchEvent
    (watch [it state _]
      (let [page-id  (:current-page-id state)
            objects  (wsh/lookup-page-objects state page-id)
            selected (wsh/lookup-selected state)
            delta    (gpt/point 0 0)

            unames   (dwc/retrieve-used-names objects)

            rchanges (->> (prepare-duplicate-changes objects page-id unames selected delta)
                          (duplicate-changes-update-indices objects selected))

            uchanges (mapv #(array-map :type :del-obj :page-id page-id :id (:id %))
                           (reverse rchanges))

            selected (->> rchanges
                          (filter #(selected (:old-id %)))
                          (map #(get-in % [:obj :id]))
                          (into (d/ordered-set)))]

        (rx/of (dch/commit-changes {:redo-changes rchanges
                                    :undo-changes uchanges
                                    :origin it})
               (select-shapes selected))))))

(defn change-hover-state
  [id value]
  (ptk/reify ::change-hover-state
    ptk/UpdateEvent
    (update [_ state]
      (let [hover-value (if value #{id} #{})]
        (assoc-in state [:workspace-local :hover] hover-value)))))<|MERGE_RESOLUTION|>--- conflicted
+++ resolved
@@ -220,6 +220,7 @@
             selrect (get-in state [:workspace-local :selrect])
             blocked? (fn [id] (get-in objects [id :blocked] false))]
         (rx/merge
+
           (when selrect
             (->> (uw/ask! {:cmd :selection/query
                            :page-id page-id
@@ -232,6 +233,7 @@
 
 (defn select-inside-group
   [group-id position]
+
   (ptk/reify ::select-inside-group
     ptk/WatchEvent
     (watch [_ state _]
@@ -248,6 +250,7 @@
                            (d/seek #(geom/has-point? % position)))]
         (when selected
           (rx/of (select-shape (:id selected))))))))
+
 
 ;; --- Duplicate Shapes
 (declare prepare-duplicate-change)
@@ -322,47 +325,11 @@
 
 (defn- prepare-duplicate-shape-change
   [objects page-id names obj delta frame-id parent-id]
-<<<<<<< HEAD
-  (let [id          (uuid/next)
-        name        (dwc/generate-unique-name names (:name obj))
-        renamed-obj (assoc obj :id id :name name)
-        moved-obj   (geom/move renamed-obj delta)
-        parent-id   (or parent-id frame-id)
-
-        children-changes
-        (loop [names names
-               result []
-               cid  (first (:shapes obj))
-               cids (rest (:shapes obj))]
-          (if (nil? cid)
-            result
-            (let [obj (get objects cid)
-                  changes (prepare-duplicate-shape-change objects page-id names obj delta frame-id id)]
-              (recur
-               (into names (map change->name changes))
-               (into result changes)
-               (first cids)
-               (rest cids)))))
-
-        reframed-obj (-> moved-obj
-                         (assoc  :frame-id frame-id)
-                         (dissoc :shapes))]
-    (into [{:type :add-obj
-            :id id
-            :page-id page-id
-            :old-id (:id obj)
-            :frame-id frame-id
-            :parent-id parent-id
-            :ignore-touched true
-            :obj (dissoc reframed-obj :shapes)}]
-          children-changes)))
-=======
   (when (some? obj)
     (let [id          (uuid/next)
           name        (dwc/generate-unique-name names (:name obj))
           renamed-obj (assoc obj :id id :name name)
           moved-obj   (geom/move renamed-obj delta)
-          frames      (cp/select-frames objects)
           parent-id   (or parent-id frame-id)
 
           children-changes
@@ -392,7 +359,6 @@
               :ignore-touched true
               :obj (dissoc reframed-obj :shapes)}]
             children-changes))))
->>>>>>> b9b287d3
 
 (defn- prepare-duplicate-frame-change
   [objects page-id names obj delta]
