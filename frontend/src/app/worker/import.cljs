;; This Source Code Form is subject to the terms of the Mozilla Public
;; License, v. 2.0. If a copy of the MPL was not distributed with this
;; file, You can obtain one at http://mozilla.org/MPL/2.0/.
;;
;; Copyright (c) UXBOX Labs SL

(ns app.worker.import
  (:refer-clojure :exclude [resolve])
  (:require
   [app.common.data :as d]
   [app.common.file-builder :as fb]
   [app.common.geom.point :as gpt]
   [app.common.geom.shapes.path :as gpa]
   [app.common.logging :as log]
   [app.common.pages :as cp]
   [app.common.text :as ct]
   [app.common.uuid :as uuid]
   [app.main.repo :as rp]
   [app.util.dom :as dom]
   [app.util.http :as http]
   [app.util.import.parser :as cip]
   [app.util.json :as json]
   [app.util.zip :as uz]
   [app.worker.impl :as impl]
   [beicon.core :as rx]
   [cuerdas.core :as str]
   [tubax.core :as tubax]))

(log/set-level! :warn)

;; Upload changes batches size
(def ^:const change-batch-size 100)

(defn get-file
  "Resolves the file inside the context given its id and the data"
  ([context type]
   (get-file context type nil nil))

  ([context type id]
   (get-file context type id nil))

  ([context type id media]
   (let [file-id (:file-id context)
         path (case type
                :manifest     (str "manifest.json")
                :page         (str file-id "/" id ".svg")
                :colors       (str file-id "/colors.json")
                :typographies (str file-id "/typographies.json")
                :media-list   (str file-id "/media.json")
                :media        (let [ext (dom/mtype->extension (:mtype media))]
                                (str file-id "/media/" id "." ext))
                :components   (str file-id "/components.svg"))

         parse-svg?  (and (not= type :media) (str/ends-with? path "svg"))
         parse-json? (and (not= type :media) (str/ends-with? path "json"))
         no-parse?   (or (= type :media)
                         (not (or parse-svg? parse-json?)))

         file-type (if (or parse-svg? parse-json?) "text" "blob")]

     (log/debug :action "parsing" :path path)

     (cond->> (uz/get-file (:zip context) path file-type)
       parse-svg?
       (rx/map (comp tubax/xml->clj :content))

       parse-json?
       (rx/map (comp json/decode :content))

       no-parse?
       (rx/map :content)))))

(defn progress!
  ([context type]
   (assert (keyword? type))
   (progress! context type nil nil nil))

  ([context type file]
   (assert (keyword? type))
   (assert (string? file))
   (progress! context type file nil nil))

  ([context type current total]
   (keyword? type)
   (assert (number? current))
   (assert (number? total))
   (progress! context type nil current total))

  ([context type file current total]
   (when (and context (contains? context :progress))
     (let [msg {:type type
                :file file
                :current current
                :total total}]
       (log/debug :status :import-progress :message msg)
       (rx/push! (:progress context) {:file-id (:file-id context)
                                      :status :import-progress
                                      :message msg})))))

(defn resolve-factory
  "Creates a wrapper around the atom to remap ids to new ids and keep
  their relationship so they ids are coherent."
  []
  (let [id-mapping-atom (atom {})
        resolve
        (fn [id-mapping id]
          (assert (uuid? id) (str id))
          (get id-mapping id))

        set-id
        (fn [id-mapping id]
          (assert (uuid? id) (str id))
          (cond-> id-mapping
            (nil? (resolve id-mapping id))
            (assoc id (uuid/next))))]

    (fn [id]
      (when (some? id)
        (swap! id-mapping-atom set-id id)
        (resolve @id-mapping-atom id)))))

(defn create-file
  "Create a new file on the back-end"
  [context]
  (let [resolve (:resolve context)
        file-id (resolve (:file-id context))]
    (rp/mutation :create-temp-file
                 {:id file-id
                  :name (:name context)
                  :is-shared (:shared context)
                  :project-id (:project-id context)
                  :data (-> cp/empty-file-data (assoc :id file-id))})))

(defn link-file-libraries
  "Create a new file on the back-end"
  [context]
  (let [resolve (:resolve context)
        file-id (resolve (:file-id context))
        libraries (->> context :libraries (mapv resolve))]
    (->> (rx/from libraries)
         (rx/map #(hash-map :file-id file-id :library-id %))
         (rx/flat-map (partial rp/mutation :link-file-to-library)))))

(defn send-changes
  "Creates batches of changes to be sent to the backend"
  [context file]
  (let [file-id    (:id file)
        session-id (uuid/next)
        batches    (->> (fb/generate-changes file)
                        (partition change-batch-size change-batch-size nil)
                        (mapv vec))

        processed  (atom 0)
        total      (count batches)]

    (rx/concat
     (->> (rx/from (d/enumerate batches))
          (rx/merge-map
           (fn [[i change-batch]]
             (->> (rp/mutation :update-temp-file
                               {:id file-id
                                :session-id session-id
                                :revn i
                                :changes change-batch})
                  (rx/tap #(do (swap! processed inc)
                               (progress! context :upload-data @processed total))))))
          (rx/map first)
          (rx/ignore))

     (->> (rp/mutation :persist-temp-file {:id file-id})
          ;; We use merge to keep some information not stored in back-end
          (rx/map #(merge file %))))))

(defn upload-media-files
  "Upload a image to the backend and returns its id"
  [context file-id name data-uri]

  (log/debug :action "Uploading" :file-id file-id :name name)

  (->> (http/send!
        {:uri data-uri
         :response-type :blob
         :method :get})
       (rx/map :body)
       (rx/map
        (fn [blob]
          {:name name
           :file-id file-id
           :content blob
           :is-local true}))
       (rx/tap #(progress! context :upload-media name))
       (rx/flat-map #(rp/mutation! :upload-file-media-object %))))

(defn resolve-text-content [node context]
  (let [resolve (:resolve context)]
    (->> node
         (ct/transform-nodes
          (fn [item]
            (cond-> item
              (uuid? (get item :fill-color-ref-id))
              (d/update-when :fill-color-ref-id resolve)

              (uuid? (get item :fill-color-ref-file))
              (d/update-when :fill-color-ref-file resolve)

              (uuid? (get item :typography-ref-id))
              (d/update-when :typography-ref-id resolve)

              (uuid? (get item :typography-ref-file))
              (d/update-when :typography-ref-file resolve)))))))

(defn resolve-data-ids
  [data type context]
  (let [resolve (:resolve context)]
    (-> data
        (d/update-when :fill-color-ref-id resolve)
        (d/update-when :fill-color-ref-file resolve)
        (d/update-when :stroke-color-ref-id resolve)
        (d/update-when :stroke-color-ref-file resolve)
        (d/update-when :component-id resolve)
        (d/update-when :component-file resolve)
        (d/update-when :shape-ref resolve)

        (cond-> (= type :text)
          (d/update-when :content resolve-text-content context)))))

(defn- translate-frame
  [data type file]
  (let [frame-id (:current-frame-id file)
        frame (when (and (some? frame-id) (not= frame-id uuid/zero))
                (fb/lookup-shape file frame-id))]

    (if (some? frame)
      (-> data
          (d/update-when :x + (:x frame))
          (d/update-when :y + (:y frame))
          (cond-> (= :path type)
            (update :content gpa/move-content (gpt/point (:x frame) (:y frame)))))

      data)))

(defn process-import-node
  [context file node]
  (let [type         (cip/get-type node)
        close?       (cip/close? node)]
    (if close?
      (case type
        :frame    (fb/close-artboard file)
        :group    (fb/close-group file)
        :bool     (fb/close-bool file)
        :svg-raw  (fb/close-svg-raw file)
        #_default file)

      (let [resolve      (:resolve context)
            old-id       (cip/get-id node)
            interactions (->> (cip/parse-interactions node)
                              (mapv #(update % :destination resolve)))

            data         (-> (cip/parse-data type node)
                             (resolve-data-ids type context)
                             (cond-> (some? old-id)
                               (assoc :id (resolve old-id)))
                             (cond-> (< (:version context 1) 2)
                               (translate-frame type file)))

            file (case type
                   :frame    (fb/add-artboard   file data)
                   :group    (fb/add-group      file data)
                   :bool     (fb/add-bool       file data)
                   :rect     (fb/create-rect    file data)
                   :circle   (fb/create-circle  file data)
                   :path     (fb/create-path    file data)
                   :text     (fb/create-text    file data)
                   :image    (fb/create-image   file data)
                   :svg-raw  (fb/create-svg-raw file data)
                   #_default file)]

        ;; We store this data for post-processing after every shape has been
        ;; added
        (cond-> file
          (d/not-empty? interactions)
          (assoc-in [:interactions (:id data)] interactions))))))

(defn setup-interactions
  [file]
  (letfn [(add-interactions
            [file [id interactions]]
            (->> interactions
                 (reduce #(fb/add-interaction %1 id %2) file)))

          (process-interactions
            [file]
            (let [interactions (:interactions file)
                  file (dissoc file :interactions)]
              (->> interactions (reduce add-interactions file))))]
    (-> file process-interactions)))

(defn resolve-media
  [context file-id node]
  (if (and (not (cip/close? node))
           (cip/has-image? node))
    (let [name     (cip/get-image-name node)
          data-uri (cip/get-image-data node)]
      (->> (upload-media-files context file-id name data-uri)
           (rx/catch #(do (.error js/console "Error uploading media: " name)
                          (rx/of node)))
           (rx/map
            (fn [media]
              (-> node
                  (assoc-in [:attrs :penpot:media-id]     (:id media))
                  (assoc-in [:attrs :penpot:media-width]  (:width media))
                  (assoc-in [:attrs :penpot:media-height] (:height media))
                  (assoc-in [:attrs :penpot:media-mtype]  (:mtype media)))))))

    ;; If the node is not an image just return the node
    (->> (rx/of node)
         (rx/observe-on :async))))

(defn media-node? [node]
  (and (cip/shape? node)
       (cip/has-image? node)
       (not (cip/close? node))))

(defn import-page
  [context file [page-id page-name content]]
  (let [nodes (->> content cip/node-seq)
        file-id (:id file)
        resolve (:resolve context)
        page-data (-> (cip/parse-page-data content)
                      (assoc :name page-name)
                      (assoc :id (resolve page-id)))
        flows     (->> (get-in page-data [:options :flows])
                       (mapv #(update % :starting-frame resolve)))
<<<<<<< HEAD
        guides    (->> (get-in page-data [:options :guides])
                       (d/mapm #(update %2 :frame-id resolve)))

        page-data (-> page-data
                      (d/assoc-in-when [:options :flows] flows)
                      (d/assoc-in-when [:options :guides] guides))
        file      (-> file (fb/add-page page-data))]
    (->> (rx/from nodes)
         (rx/filter cip/shape?)
         (rx/merge-map (partial resolve-media context file-id))
         (rx/reduce (partial process-import-node context) file)
         (rx/map (comp fb/close-page setup-interactions)))))
=======
        page-data (d/assoc-in-when page-data [:options :flows] flows)
        file      (-> file (fb/add-page page-data))

        ;; Preprocess nodes to parallel upload the images. Store the result in a table
        ;; old-node => node with image
        ;; that will be used in the second pass immediately
        pre-process-images
        (->> (rx/from nodes)
             (rx/filter media-node?)
             (rx/merge-map
              (fn [node]
                (->> (resolve-media context file-id node)
                     (rx/map (fn [result] [node result])))))
             (rx/reduce conj {}))]

    (->> pre-process-images
         (rx/flat-map
          (fn  [pre-proc]
            (->> (rx/from nodes)
                 (rx/filter cip/shape?)
                 (rx/map (fn [node] (or (get pre-proc node) node)))
                 (rx/reduce (partial process-import-node context) file)
                 (rx/map (comp fb/close-page setup-interactions))))))))
>>>>>>> a2e80cee

(defn import-component [context file node]
  (let [resolve      (:resolve context)
        content      (cip/find-node node :g)
        file-id      (:id file)
        old-id       (cip/get-id node)
        id           (resolve old-id)
        path         (get-in node [:attrs :penpot:path] "")
        data         (-> (cip/parse-data :group content)
                         (assoc :path path)
                         (assoc :id id))

        file         (-> file (fb/start-component data))
        children      (cip/node-seq node)]

    (->> (rx/from children)
         (rx/filter cip/shape?)
         (rx/skip 1)
         (rx/skip-last 1)
         (rx/mapcat (partial resolve-media context file-id))
         (rx/reduce (partial process-import-node context) file)
         (rx/map fb/finish-component))))

(defn process-pages
  [context file]
  (let [index (:pages-index context)
        get-page-data
        (fn [page-id]
          [page-id (get-in index [page-id :name])])

        pages (->> (:pages context) (mapv get-page-data))]

    (->> (rx/from pages)
         (rx/tap (fn [[_ page-name]]
                   (progress! context :process-page page-name)))
         (rx/mapcat
          (fn [[page-id page-name]]
            (->> (get-file context :page page-id)
                 (rx/map (fn [page-data] [page-id page-name page-data])))))
         (rx/concat-reduce (partial import-page context) file))))

(defn process-library-colors
  [context file]
  (if (:has-colors context)
    (let [resolve (:resolve context)
          add-color
          (fn [file [id color]]
            (let [color (-> color
                            (d/update-in-when [:gradient :type] keyword)
                            (assoc :id (resolve id)))]
              (fb/add-library-color file color)))]
      (->> (get-file context :colors)
           (rx/flat-map (comp d/kebab-keys cip/string->uuid))
           (rx/reduce add-color file)))

    (rx/of file)))

(defn process-library-typographies
  [context file]
  (if (:has-typographies context)
    (let [resolve (:resolve context)]
      (->> (get-file context :typographies)
           (rx/flat-map (comp d/kebab-keys cip/string->uuid))
           (rx/map (fn [[id typography]]
                     (-> typography
                         (d/kebab-keys)
                         (assoc :id (resolve id)))))
           (rx/reduce fb/add-library-typography file)))

    (rx/of file)))

(defn process-library-media
  [context file]
  (if (:has-media context)
    (let [resolve (:resolve context)]
      (->> (get-file context :media-list)
           (rx/flat-map (comp d/kebab-keys cip/string->uuid))
           (rx/mapcat
            (fn [[id media]]
              (let [media (assoc media :id (resolve id))]
                (->> (get-file context :media id media)
                     (rx/map (fn [blob]
                               (let [content (.slice blob 0 (.-size blob) (:mtype media))]
                                 {:name (:name media)
                                  :id (:id media)
                                  :file-id (:id file)
                                  :content content
                                  :is-local false})))
                     (rx/tap #(progress! context :upload-media (:name %)))
                     (rx/merge-map #(rp/mutation! :upload-file-media-object %))
                     (rx/map (constantly media))
                     (rx/catch #(do (.error js/console (str "Error uploading media: " (:name media)) )
                                    (rx/empty)))))))
           (rx/reduce fb/add-library-media file)))
    (rx/of file)))

(defn process-library-components
  [context file]
  (if (:has-components context)
    (let [split-components
          (fn [content] (->> (cip/node-seq content)
                             (filter #(= :symbol (:tag %)))))]

      (->> (get-file context :components)
           (rx/flat-map split-components)
           (rx/concat-reduce (partial import-component context) file)))
    (rx/of file)))

(defn process-file
  [context file]

  (let [progress-str (rx/subject)
        context (assoc context :progress progress-str)]
    [progress-str
     (->> (rx/of file)
          (rx/flat-map (partial process-pages context))
          (rx/tap #(progress! context :process-colors))
          (rx/flat-map (partial process-library-colors context))
          (rx/tap #(progress! context :process-typographies))
          (rx/flat-map (partial process-library-typographies context))
          (rx/tap #(progress! context :process-media))
          (rx/flat-map (partial process-library-media context))
          (rx/tap #(progress! context :process-components))
          (rx/flat-map (partial process-library-components context))
          (rx/flat-map (partial send-changes context))
          (rx/tap #(rx/end! progress-str)))]))

(defn create-files
  [context files]

  (let [data (group-by :file-id files)]
    (rx/concat
     (->> (rx/from files)
          (rx/map #(merge context %))
          (rx/flat-map (fn [context]
                         (->> (create-file context)
                              (rx/map #(vector % (first (get data (:file-id context)))))))))

     (->> (rx/from files)
          (rx/map #(merge context %))
          (rx/flat-map link-file-libraries)
          (rx/ignore)))))

(defmethod impl/handler :analyze-import
  [{:keys [files]}]

  (->> (rx/from files)
       (rx/flat-map
        (fn [uri]
          (->> (rx/of uri)
               (rx/flat-map uz/load-from-url)
               (rx/flat-map #(get-file {:zip %} :manifest))
               (rx/map (comp d/kebab-keys cip/string->uuid))
               (rx/map #(hash-map :uri uri :data %))
               (rx/catch #(rx/of {:uri uri :error (.-message %)})))))))

(defmethod impl/handler :import-files
  [{:keys [project-id files]}]

  (let [context {:project-id project-id
                 :resolve    (resolve-factory)}]

    (->> (create-files context files)
         (rx/flat-map
          (fn [[file data]]
            (->> (uz/load-from-url (:uri data))
                 (rx/map #(-> context (assoc :zip %) (merge data)))
                 (rx/merge-map
                  (fn [context]
                    ;; process file retrieves a stream that will emit progress notifications
                    ;; and other that will emit the files once imported
                    (let [[progress-stream file-stream] (process-file context file)]
                      (rx/merge progress-stream
                                (->> file-stream
                                     (rx/map
                                      (fn [file]
                                        {:status :import-finish
                                         :errors (:errors file)
                                         :file-id (:file-id data)})))))))
                 (rx/catch (fn [cause]
                             (log/error :hint (ex-message cause) :file-id (:file-id data) :cause cause)
                             (rx/of {:status :import-error
                                     :file-id (:file-id data)
                                     :error (ex-message cause)
                                     :error-data (ex-data cause)}))))))

         (rx/catch (fn [cause]
                     (log/error :hint "unexpected error on import process"
                                :project-id project-id
                                :cause cause))))))
<|MERGE_RESOLUTION|>--- conflicted
+++ resolved
@@ -331,20 +331,6 @@
                       (assoc :id (resolve page-id)))
         flows     (->> (get-in page-data [:options :flows])
                        (mapv #(update % :starting-frame resolve)))
-<<<<<<< HEAD
-        guides    (->> (get-in page-data [:options :guides])
-                       (d/mapm #(update %2 :frame-id resolve)))
-
-        page-data (-> page-data
-                      (d/assoc-in-when [:options :flows] flows)
-                      (d/assoc-in-when [:options :guides] guides))
-        file      (-> file (fb/add-page page-data))]
-    (->> (rx/from nodes)
-         (rx/filter cip/shape?)
-         (rx/merge-map (partial resolve-media context file-id))
-         (rx/reduce (partial process-import-node context) file)
-         (rx/map (comp fb/close-page setup-interactions)))))
-=======
         page-data (d/assoc-in-when page-data [:options :flows] flows)
         file      (-> file (fb/add-page page-data))
 
@@ -368,7 +354,6 @@
                  (rx/map (fn [node] (or (get pre-proc node) node)))
                  (rx/reduce (partial process-import-node context) file)
                  (rx/map (comp fb/close-page setup-interactions))))))))
->>>>>>> a2e80cee
 
 (defn import-component [context file node]
   (let [resolve      (:resolve context)
